--- conflicted
+++ resolved
@@ -3501,7 +3501,6 @@
       react-dom:
         optional: true
 
-<<<<<<< HEAD
   framer-motion@12.18.1:
     resolution: {integrity: sha512-6o4EDuRPLk4LSZ1kRnnEOurbQ86MklVk+Y1rFBUKiF+d2pCdvMjWVu0ZkyMVCTwl5UyTH2n/zJEJx+jvTYuxow==}
     peerDependencies:
@@ -3515,11 +3514,10 @@
         optional: true
       react-dom:
         optional: true
-=======
+
   fresh@0.5.2:
     resolution: {integrity: sha512-zJ2mQYM18rEFOudeV4GShTGIQ7RbzA7ozbU9I/XBpm7kqgMywgmylMwXHxZJmkVoYkna9d2pVXVXPdYTP9ej8Q==}
     engines: {node: '>= 0.6'}
->>>>>>> 4d453172
 
   fresh@2.0.0:
     resolution: {integrity: sha512-Rx/WycZ60HOaqLKAi6cHRKKI7zxWbJ31MhntmtwMoaTeF7XFH9hhBp8vITaMidfljRQ6eYWCKkaTK+ykVJHP2A==}
@@ -4795,7 +4793,6 @@
   motion-utils@12.12.1:
     resolution: {integrity: sha512-f9qiqUHm7hWSLlNW8gS9pisnsN7CRFRD58vNjptKdsqFLpkVnX00TNeD6Q0d27V9KzT7ySFyK1TZ/DShfVOv6w==}
 
-<<<<<<< HEAD
   motion-utils@12.18.1:
     resolution: {integrity: sha512-az26YDU4WoDP0ueAkUtABLk2BIxe28d8NH1qWT8jPGhPyf44XTdDUh8pDk9OPphaSrR9McgpcJlgwSOIw/sfkA==}
 
@@ -4812,10 +4809,9 @@
         optional: true
       react-dom:
         optional: true
-=======
+
   ms@2.0.0:
     resolution: {integrity: sha512-Tpp60P6IUJDTuOq/5Z8cdskzJujfwqfOTkrwIwj7IRISpnkJnT6SyJ4PCPnGMoFjC9ddhal5KVIYtAt97ix05A==}
->>>>>>> 4d453172
 
   ms@2.1.3:
     resolution: {integrity: sha512-6FlzubTLZG3J2a/NVCAleEhjzq5oxgHyaCU9yYXvcLsvoVaHJq/s5xXI6/XXP6tz7R9xAOtHnSO/tXtF3WRTlA==}
@@ -10988,7 +10984,6 @@
       react: 19.1.0
       react-dom: 19.1.0(react@19.1.0)
 
-<<<<<<< HEAD
   framer-motion@12.18.1(react-dom@19.1.0(react@19.1.0))(react@19.1.0):
     dependencies:
       motion-dom: 12.18.1
@@ -10997,9 +10992,8 @@
     optionalDependencies:
       react: 19.1.0
       react-dom: 19.1.0(react@19.1.0)
-=======
+
   fresh@0.5.2: {}
->>>>>>> 4d453172
 
   fresh@2.0.0: {}
 
@@ -12588,7 +12582,6 @@
 
   motion-utils@12.12.1: {}
 
-<<<<<<< HEAD
   motion-utils@12.18.1: {}
 
   motion@12.18.1(react-dom@19.1.0(react@19.1.0))(react@19.1.0):
@@ -12598,9 +12591,8 @@
     optionalDependencies:
       react: 19.1.0
       react-dom: 19.1.0(react@19.1.0)
-=======
+
   ms@2.0.0: {}
->>>>>>> 4d453172
 
   ms@2.1.3: {}
 
