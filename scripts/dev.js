#!/usr/bin/env node

const { spawn, execSync } = require("child_process");
const process = require("process");
const path = require("path");

// Load environment variables from root .env file
require("dotenv").config({ path: path.resolve(__dirname, "../.env") });

// Set cleaner log levels for development
process.env.LOG_LEVEL = process.env.LOG_LEVEL || "info";
process.env.SENTRY_LOG_LEVEL = "error";
process.env.ELECTRON_DISABLE_STACK_TRACES = "true";

let turboProcess;
const childProcesses = [];
let isCleaningUp = false;

/**
<<<<<<< HEAD
 * Terminates all spawned child processes and the turbo process, then exits the current process.
 *
 * Ensures that any running development environment processes are properly cleaned up on exit or interruption.
 */
function cleanup() {
  console.log("\n🧹 Cleaning up processes...");

=======
 * Check if a port is in use
 */
async function isPortInUse(port) {
  try {
    execSync(`lsof -ti:${port}`, { stdio: 'pipe' });
    return true;
  } catch {
    return false;
  }
}

/**
 * Kill processes using a specific port
 */
async function killPort(port) {
  try {
    const pids = execSync(`lsof -ti:${port}`, { encoding: 'utf8' }).trim().split('\n');
    for (const pid of pids) {
      if (pid) {
        try {
          process.kill(parseInt(pid), 'SIGKILL');
          console.log(`  Killed process ${pid} on port ${port}`);
        } catch {
          // Process might already be dead
        }
      }
    }
  } catch {
    // No processes found on port
  }
}

/**
 * Terminates all spawned child processes and the turbo process, then exits the current process.
 *
 * Ensures that any running development environment processes are properly cleaned up on exit or interruption.
 */
async function cleanup() {
  // Prevent multiple cleanup calls
  if (isCleaningUp) return;
  isCleaningUp = true;

  console.log("\n🧹 Cleaning up processes...");

>>>>>>> 70847eec
  // Kill all child processes
  childProcesses.forEach(proc => {
    if (proc && !proc.killed) {
      try {
        process.kill(-proc.pid, "SIGTERM");
      } catch {
        // Process might already be dead
      }
    }
  });

  // Kill turbo process and all its children
  if (turboProcess && !turboProcess.killed) {
    try {
      process.kill(-turboProcess.pid, "SIGTERM");
    } catch {
      // Process might already be dead
    }
  }

<<<<<<< HEAD
=======
  // Wait a bit for graceful shutdown
  await new Promise(resolve => setTimeout(resolve, 1000));

  // Check if port 3001 is still in use (MCP Gmail server)
  if (await isPortInUse(3001)) {
    console.log("🔍 Port 3001 still in use, forcing cleanup...");
    await killPort(3001);
  }

>>>>>>> 70847eec
  console.log("✅ Cleanup complete");
  process.exit(0);
}

// Handle various exit signals
const handleSignal = () => {
  cleanup().catch(console.error);
};

process.on("SIGINT", handleSignal);
process.on("SIGTERM", handleSignal);

// Handle uncaught exceptions
process.on("uncaughtException", err => {
  console.error("Uncaught exception:", err);
  cleanup().catch(console.error);
});

/**
 * Builds required dependencies and starts the turbo development environment, managing process lifecycle and cleanup on errors or termination.
 */

async function main() {
  try {
<<<<<<< HEAD
=======
    // Check if port 3001 is already in use
    if (await isPortInUse(3001)) {
      console.log("⚠️  Port 3001 is already in use (MCP Gmail server)");
      console.log("🔧 Cleaning up stale processes...");
      await killPort(3001);
      console.log("✅ Port 3001 freed\n");
    }

>>>>>>> 70847eec
    // Build dependencies first
    console.log("📦 Building required dependencies...\n");

    // Build tab extraction core
    execSync("turbo run build --filter=@vibe/tab-extraction-core", {
      stdio: "inherit",
    });

    // Build MCP packages
    console.log("📦 Building MCP packages...\n");
    execSync("turbo run build --filter=@vibe/mcp-*", {
      stdio: "inherit",
    });

    console.log("✅ Dependencies built successfully\n");

    // Check if OPENAI_API_KEY is available
    if (!process.env.OPENAI_API_KEY)
      console.log("⚠️  OPENAI_API_KEY not foun in env\n");

    turboProcess = spawn("turbo", ["run", "dev"], {
      stdio: "inherit",
      detached: true,
    });
    childProcesses.push(turboProcess);

    if (turboProcess) {
      turboProcess.on("error", err => {
        console.error("Failed to start turbo:", err);
        cleanup();
      });

      turboProcess.on("exit", code => {
        if (code !== 0 && code !== null) {
          console.error(`Turbo exited with code ${code}`);
        }
        cleanup();
      });
    }

    console.log("🎉 All services started! Press Ctrl+C to stop.\n");
  } catch (err) {
    console.error("❌ Failed to start development environment:", err.message);
    cleanup();
  }
}

main();<|MERGE_RESOLUTION|>--- conflicted
+++ resolved
@@ -17,15 +17,6 @@
 let isCleaningUp = false;
 
 /**
-<<<<<<< HEAD
- * Terminates all spawned child processes and the turbo process, then exits the current process.
- *
- * Ensures that any running development environment processes are properly cleaned up on exit or interruption.
- */
-function cleanup() {
-  console.log("\n🧹 Cleaning up processes...");
-
-=======
  * Check if a port is in use
  */
 async function isPortInUse(port) {
@@ -70,7 +61,6 @@
 
   console.log("\n🧹 Cleaning up processes...");
 
->>>>>>> 70847eec
   // Kill all child processes
   childProcesses.forEach(proc => {
     if (proc && !proc.killed) {
@@ -91,8 +81,6 @@
     }
   }
 
-<<<<<<< HEAD
-=======
   // Wait a bit for graceful shutdown
   await new Promise(resolve => setTimeout(resolve, 1000));
 
@@ -102,7 +90,6 @@
     await killPort(3001);
   }
 
->>>>>>> 70847eec
   console.log("✅ Cleanup complete");
   process.exit(0);
 }
@@ -127,8 +114,6 @@
 
 async function main() {
   try {
-<<<<<<< HEAD
-=======
     // Check if port 3001 is already in use
     if (await isPortInUse(3001)) {
       console.log("⚠️  Port 3001 is already in use (MCP Gmail server)");
@@ -137,7 +122,6 @@
       console.log("✅ Port 3001 freed\n");
     }
 
->>>>>>> 70847eec
     // Build dependencies first
     console.log("📦 Building required dependencies...\n");
 
