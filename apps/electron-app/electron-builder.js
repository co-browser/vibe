module.exports = {
  productName: "vibe",
  directories: {
    buildResources: "build",
  },
  files: [
    "!**/.vscode/*",
    "!src/*",
    "!electron.vite.config.{js,ts,mjs,cjs}",
    "!{.eslintcache,eslint.config.mjs,.prettierignore,.prettierrc.yaml,dev-app-update.yml,CHANGELOG.md,README.md}",
    "!{.env,.env.*,.npmrc,pnpm-lock.yaml}",
    "!{tsconfig.json,tsconfig.node.json,tsconfig.web.json}",
    "out/**/*",
  ],
  afterSign: "scripts/notarize.js",
  afterAllArtifactBuild: "scripts/notarizedmg.js",
  asarUnpack: [
    "dist/mac-arm64/vibe.app/Contents/Resources/app.asar.unpacked/node_modules/sqlite3/build/Release/node_sqlite3.node",
  ],
<<<<<<< HEAD
  packagerConfig: {
    afterComplete: [
      (buildPath, electronVersion, platform, arch, callback) => {
        if (platform == "darwin") {
          // Copy the plugin to the app bundle
          const fs = require("fs");
          const path = require("path");
          const pluginPath = path.join(
            __dirname,
            "node_modules",
            "electron-mac-dock-icon-switcher",
            "build",
            "Release",
            "DockTile.docktileplugin"
          );
          const pluginDest = path.join(
            buildPath,
            "vibe.app",
            "Contents",
            "PlugIns",
            "DockTile.docktileplugin"
          );
          fs.mkdirSync(pluginDest, { recursive: true });
          fs.cpSync(pluginPath, pluginDest, { recursive: true, overwrite: true });
        }
        callback();
      },
    ],
  },
=======
  extraResources: [
    {
      from: "../../packages/mcp-*/dist",
      to: "mcp-servers",
      filter: ["**/*"],
    },
  ],
>>>>>>> 11233152
  win: {
    executableName: "vibe-desktop",
  },
  nsis: {
    artifactName: "${name}-${version}-setup.${ext}",
    shortcutName: "${productName}",
    uninstallDisplayName: "${productName}",
    createDesktopShortcut: "always",
  },
  mac: {
    appId: "xyz.cobrowser.vibe",
    extendInfo: {
      NSDockTilePlugIn: "DockTile.docktileplugin",
      NSBluetoothAlwaysUsageDescription: "passkey access",
      NSBluetoothPeripheralUsageDescription: "passkey access",
      NSCameraUsageDescription: "webrtc access",
      NSMicrophoneUsageDescription: "webrtc access",
      NSServices: [
                {
                    NSSendTypes: ["NSStringPboardType"],
                    NSMessage: "handleTextDropOnDock",
                    NSMenuItem: {
                        default: "Open with CoBrowser",
                    },
                },
            ],
    },
    category: "public.app-category.developer-tools",
    entitlements: "resources/entitlements.mac.plist",
    darkModeSupport: true,
    electronLanguages: ["en"],
    hardenedRuntime: true,
    gatekeeperAssess: true,
    icon: "resources/icon.icns",
    notarize: false,
    type: "distribution",
    identity: "E2566872AC26692C6196F1E880B092B692C0B981",
    helperBundleId: "${appId}.helper",
    helperEHBundleId: "${appId}.helper.eh",
    helperGPUBundleId: "${appId}.helper.gpu",
    helperPluginBundleId: "${appId}.helper.plugin",
    additionalArguments: ["--timestamp"],
    target: ["dmg", "zip"],
    artifactName: "vibe-${version}.${ext}",
    binaries: ["dist/mac-arm64/vibe.app/Contents/MacOS/vibe"],
  },
  dmg: {
    icon: "resources/icon.icns",
    background: "resources/DMG_Background.tiff",
    sign: true,
    format: "ULFO",
    internetEnabled: true,
    title: "COBROWSER",
    window: {
      width: 600,
      height: 600,
    },
    contents: [
      {
        type: "link",
        path: "/Applications",
        x: 410,
        y: 150,
      },
      {
        type: "file",
        x: 130,
        y: 150,
      },
    ],
  },
  linux: {
    target: ["AppImage", "snap", "deb"],
    maintainer: "vibe-maintainers@example.com",
    category: "Utility",
  },
  extraMetadata: {
    version: process.env.VIBE_VERSION || require("./package.json").version,
    env: "production",
  },
  npmRebuild: false,
  // publish: {
  //   provider: "github",
  //   owner: "co-browser",
  //   repo: "vibe"
  // },
  electronDownload: {
    mirror: "https://npmmirror.com/mirrors/electron/",
  },
  electronFuses: {
    runAsNode: false,
    enableCookieEncryption: true,
    enableNodeOptionsEnvironmentVariable: false,
    enableNodeCliInspectArguments: false,
    enableEmbeddedAsarIntegrityValidation: true,
    onlyLoadAppFromAsar: true,
    loadBrowserProcessSpecificV8Snapshot: true,
    grantFileProtocolExtraPrivileges: false
}
};<|MERGE_RESOLUTION|>--- conflicted
+++ resolved
@@ -17,7 +17,6 @@
   asarUnpack: [
     "dist/mac-arm64/vibe.app/Contents/Resources/app.asar.unpacked/node_modules/sqlite3/build/Release/node_sqlite3.node",
   ],
-<<<<<<< HEAD
   packagerConfig: {
     afterComplete: [
       (buildPath, electronVersion, platform, arch, callback) => {
@@ -47,7 +46,6 @@
       },
     ],
   },
-=======
   extraResources: [
     {
       from: "../../packages/mcp-*/dist",
@@ -55,7 +53,6 @@
       filter: ["**/*"],
     },
   ],
->>>>>>> 11233152
   win: {
     executableName: "vibe-desktop",
   },
