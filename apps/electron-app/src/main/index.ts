/**
 * Main process entry point for Vibe Browser
 */

import {
  app,
  BrowserWindow,
  dialog,
  shell,
  powerMonitor,
  powerSaveBlocker,
  protocol,
  net,
} from "electron";
import { join } from "path";
import { optimizer } from "@electron-toolkit/utils";
import { config } from "dotenv";

import { Browser } from "@/browser/browser";
import { registerAllIpcHandlers } from "@/ipc";
import { setupMemoryMonitoring } from "@/utils/helpers";
import { AgentService } from "@/services/agent-service";
import { MCPService } from "@/services/mcp-service";
import { setMCPServiceInstance } from "@/ipc/mcp/mcp-status";
import { setAgentServiceInstance as setAgentStatusInstance } from "@/ipc/chat/agent-status";
import { setAgentServiceInstance as setChatMessagingInstance } from "@/ipc/chat/chat-messaging";
import { setAgentServiceInstance as setTabAgentInstance } from "@/utils/tab-agent";
<<<<<<< HEAD
import { initializeStorage } from "@/store/initialize-storage";
import { getStorageService } from "@/store/storage-service";
import {
  createLogger,
  MAIN_PROCESS_CONFIG,
  findFileUpwards,
} from "@vibe/shared-types";
=======
import {
  initializeStore,
  registerExitHandler,
  isFirstLaunch,
  handleStoreEncryption,
} from "@/store/desktop-store";
import { createLogger, MAIN_PROCESS_CONFIG } from "@vibe/shared-types";
import { findFileUpwards } from "@vibe/shared-types/utils/path";
>>>>>>> 37351740
import {
  init,
  browserWindowSessionIntegration,
  childProcessIntegration,
} from "@sentry/electron/main";
import AppUpdater from "./services/update-service";

// Set consistent log level for all processes
if (!process.env.LOG_LEVEL) {
  process.env.LOG_LEVEL =
    process.env.NODE_ENV === "development" ? "info" : "error";
}

// Reduce Sentry noise in development
if (process.env.NODE_ENV === "development") {
  // Silence verbose Sentry logs
  process.env.SENTRY_LOG_LEVEL = "error";
}

const logger = createLogger("main-process");

const isProd: boolean = process.env.NODE_ENV === "production";

// Initialize Sentry for error tracking
init({
  dsn: "https://21ac611f0272b8931073fa7ecc36c600@o4509464945623040.ingest.de.sentry.io/4509464948899920",
  debug: !isProd,
  integrations: [browserWindowSessionIntegration(), childProcessIntegration()],
  tracesSampleRate: isProd ? 0.1 : 1.0,
  tracePropagationTargets: ["localhost"],
  onFatalError: () => {},
});

// Simple logging only for now

// Load environment variables
const envPath = findFileUpwards(__dirname, ".env");
if (envPath) {
  config({ path: envPath });
} else {
  logger.warn(".env file not found in directory tree");
}

// Global browser instance
export let browser: Browser | null = null;

// Global agent service instance
let agentService: AgentService | null = null;

// Global MCP service instance
let mcpService: MCPService | null = null;

// Track shutdown state
let isShuttingDown = false;
let browserDestroyed = false;

// Cleanup functions
let unsubscribeVibe: (() => void) | null = null;
const unsubscribeStore: (() => void) | null = null;
const unsubscribeBrowser: (() => void) | null = null;
let memoryMonitor: ReturnType<typeof setupMemoryMonitoring> | null = null;

// Register custom protocol as secure for WebCrypto API support
protocol.registerSchemesAsPrivileged([
  {
    scheme: "vibe",
    privileges: {
      standard: true,
      secure: true,
      supportFetchAPI: true,
      corsEnabled: true,
    },
  },
]);

// Configure remote debugging for browser integration
app.commandLine.appendSwitch(
  "remote-debugging-port",
  MAIN_PROCESS_CONFIG.REMOTE_DEBUGGING_PORT.toString(),
);
app.commandLine.appendSwitch("remote-debugging-address", "127.0.0.1");
app.commandLine.appendSwitch(
  "enable-features",
  "NetworkService,NetworkServiceInProcess",
);
app.commandLine.appendSwitch("enable-blink-features", "MojoJS,MojoJSTest");

// Check for OpenAI API key availability
if (!process.env.OPENAI_API_KEY) {
  logger.warn("OPENAI_API_KEY not found in environment");
}

// Error handling with telemetry integration
process.on("uncaughtException", error => {
  logger.error("Uncaught exception:", error.message);

  // Log error only
  logger.error("Main process error:", error);

  if (!isShuttingDown) {
    // Don't show error dialog in development to avoid blocking
    if (app.isPackaged && app.isReady()) {
      dialog.showErrorBox(
        "An error occurred",
        `Uncaught Exception: ${error.message}\n\n${error.stack}`,
      );
    }
    // Don't exit the process, just log the error
  }
});

process.on("unhandledRejection", reason => {
  const error = reason instanceof Error ? reason : new Error(String(reason));
  logger.error("Unhandled rejection:", error.message);

  // Log error only
  logger.error("Main process error:", error);

  if (!isShuttingDown) {
    // Don't show error dialog in development to avoid blocking
    if (app.isPackaged && app.isReady()) {
      dialog.showErrorBox(
        "An error occurred",
        `Unhandled Rejection: ${error.message}\n\n${error.stack}`,
      );
    }
    // Don't exit the process, just log the error
  }
});

/**
 * Performs a graceful shutdown of the application, cleaning up services, resources, and windows before exiting.
 *
 * Initiates termination of the agent service, unsubscribes event listeners, destroys the browser instance, and closes all open windows. Ensures shutdown is only performed once per signal. Forces process exit if cleanup fails or after a timeout.
 *
 * @param signal - The signal or reason that triggered the shutdown
 */
async function gracefulShutdown(signal: string): Promise<void> {
  if (isShuttingDown) return;

  isShuttingDown = true;
  logger.info(`Graceful shutdown triggered by: ${signal}`);

  try {
    // No need to encrypt on shutdown - new storage encrypts on write
    logger.info("Shutting down - storage automatically encrypted");

    // Clean up resources
    if (memoryMonitor) {
      memoryMonitor.triggerGarbageCollection();
    }

    // Cleanup MCP service first (before agent)
    if (mcpService) {
      try {
        await mcpService.terminate();
        logger.info("MCP service terminated successfully");
      } catch (error) {
        logger.error("Error during MCP service termination:", error);
      }
      mcpService = null;
    }

    // Cleanup agent service
    if (agentService) {
      try {
        await agentService.terminate();
        logger.info("Agent service terminated successfully");
      } catch (error) {
        logger.error("Error during agent service termination:", error);
      }
      agentService = null;
    }

    if (unsubscribeBrowser) {
      unsubscribeBrowser();
    }

    if (unsubscribeStore) {
      unsubscribeStore();
    }

    if (unsubscribeVibe) {
      unsubscribeVibe();
    }

    // Destroy browser instance (will clean up its own menu)
<<<<<<< HEAD
    if (browser && !browserDestroyed) {
      browserDestroyed = true;
      browser.destroy();
      browser = null;
=======
    if (browser) {
      await browser.destroy();
>>>>>>> 37351740
    }

    // Close all windows
    BrowserWindow.getAllWindows().forEach(window => {
      if (!window.isDestroyed()) {
        window.removeAllListeners();
        window.close();
      }
    });

    // Console cleanup no longer needed with proper logging system

    app.quit();

    setTimeout(() => {
      process.exit(0);
    }, 3000);
  } catch {
    // Console cleanup no longer needed with proper logging system
    process.exit(1);
  }
}

// Register signal handlers
process.on("SIGINT", () => gracefulShutdown("SIGINT"));
process.on("SIGTERM", () => gracefulShutdown("SIGTERM"));
process.on("SIGHUP", () => gracefulShutdown("SIGHUP"));
process.on("EPIPE", () => {
  if (!isShuttingDown) {
    gracefulShutdown("EPIPE");
  }
});

process.stdout.on("error", err => {
  if (err.code === "EPIPE" || err.code === "EIO") {
    gracefulShutdown("STDOUT_ERROR");
  }
});

process.stderr.on("error", err => {
  if (err.code === "EPIPE" || err.code === "EIO") {
    gracefulShutdown("STDERR_ERROR");
  }
});

function printHeader(): void {
  const buildType = app.isPackaged ? "Production" : "Development";
  logger.info(`Vibe Browser ${buildType} Build (${app.getVersion()})`);
}

async function createInitialWindow(): Promise<void> {
  if (!browser) {
    logger.error("Browser instance not available");
    return;
  }

  const mainWindow = await browser.createWindow();

  if (!app.isPackaged) {
    mainWindow.webContents.openDevTools({ mode: "detach" });
  }
}

function broadcastChatPanelState(): void {
  if (!browser) return;

  try {
    const allWindows = browser.getAllWindows();

    allWindows.forEach(browserWindow => {
      if (browserWindow && !browserWindow.isDestroyed()) {
        const appWindow = browser?.getApplicationWindow(
          browserWindow.webContents.id,
        );
        const chatPanelState = appWindow?.viewManager?.getChatPanelState() || {
          isVisible: false,
        };
        browserWindow.webContents.send("sync-chat-panel-state", chatPanelState);
      }
    });
  } catch (error) {
    logger.error("Error during chat panel state broadcast:", error);
  }
}

function setupChatPanelRecovery(): void {
  try {
    const USE_POWER_SAVE_BLOCKER = process.env.VIBE_PREVENT_SLEEP === "true";
    let powerSaveBlockerId: number | null = null;

    if (USE_POWER_SAVE_BLOCKER) {
      powerSaveBlockerId = powerSaveBlocker.start("prevent-display-sleep");
    }

    powerMonitor.on("resume", () => {
      setTimeout(() => {
        broadcastChatPanelState();
      }, 1000);
    });

    powerMonitor.on("unlock-screen", () => {
      setTimeout(() => {
        broadcastChatPanelState();
      }, 500);
    });

    app.on("browser-window-focus", (_event, window) => {
      setTimeout(() => {
        if (window && !window.isDestroyed()) {
          const appWindow = browser?.getApplicationWindow(
            window.webContents.id,
          );
          const chatPanelState =
            appWindow?.viewManager?.getChatPanelState() || { isVisible: false };
          window.webContents.send("sync-chat-panel-state", chatPanelState);
        }
      }, 500);
    });

    app.on("will-quit", () => {
      if (
        powerSaveBlockerId !== null &&
        powerSaveBlocker.isStarted(powerSaveBlockerId)
      ) {
        powerSaveBlocker.stop(powerSaveBlockerId);
      }
    });
  } catch (error) {
    logger.error("Failed to setup chat panel recovery:", error);
  }
}

function initializeApp(): boolean {
  const gotTheLock = app.requestSingleInstanceLock();

  if (!gotTheLock) {
    logger.info("Another instance already running, exiting");
    return false;
  }

  printHeader();

  // Initialize the Browser
  browser = new Browser();

  // Setup chat panel recovery system
  setupChatPanelRecovery();

  // Setup second instance handler
  app.on("second-instance", () => {
    if (!browser) return;

    const mainWindow = browser.getMainWindow();
    if (mainWindow) {
      mainWindow.focus();
    } else {
      createInitialWindow();
    }
  });

  // Register IPC handlers
  unsubscribeVibe = registerAllIpcHandlers(browser);

  // Initialize memory monitoring
  memoryMonitor = setupMemoryMonitoring();

  // Connect browser instance to memory monitor
  if (memoryMonitor && browser) {
    memoryMonitor.setBrowserInstance(browser);
  }

  app.on("will-quit", event => {
    // If we're not already shutting down, prevent quit and use graceful shutdown
    if (!isShuttingDown) {
      event.preventDefault();
      gracefulShutdown("will-quit");
      return;
    }

    // Force close any remaining resources
    if (browser && !browserDestroyed) {
      browserDestroyed = true;
      browser = null;
    }

    // Force exit after a timeout if process doesn't exit cleanly
    setTimeout(() => {
      process.exit(0);
    }, 2000);
  });

  return true;
}

/**
 * Initializes application services, including analytics and the AgentService if an OpenAI API key is present.
 *
 * If the `OPENAI_API_KEY` environment variable is set, this function creates and configures the AgentService, sets up event listeners, and injects the service into relevant IPC handlers. If the key is missing, service initialization is skipped and a warning is logged.
 *
 * @throws If service initialization fails unexpectedly.
 */
async function initializeServices(): Promise<void> {
  try {
    // Initialize simple analytics instead of complex telemetry system
    logger.info("Using simplified analytics system");

    // Log app startup
    logger.info("App startup complete", {
      version: app.getVersion(),
      platform: process.platform,
      environment: process.env.NODE_ENV || "development",
      has_openai_key: !!process.env.OPENAI_API_KEY,
    });

    // Initialize MCP service first (before agent)
    try {
      logger.info("Initializing MCP service");

      mcpService = new MCPService();

      // Set up error handling for MCP service
      mcpService.on("error", error => {
        logger.error("MCPService error:", error);
      });

      mcpService.on("ready", () => {
        logger.info("MCPService ready");
      });

      // Initialize MCP service
      await mcpService.initialize();

      // Inject MCP service into IPC handlers
      setMCPServiceInstance(mcpService);

      logger.info("MCP service initialized successfully");
    } catch (error) {
      logger.error("MCP service initialization failed:", error);
      // MCP service failed to initialize - this may impact functionality
      logger.warn("Application will continue without MCP service");
    }
    if (process.env.OPENAI_API_KEY) {
      // Initialize agent service after MCP is ready
      await new Promise(resolve => {
        setTimeout(async () => {
          try {
            logger.info(
              "Initializing AgentService with utility process isolation",
            );

            // Create AgentService instance
            agentService = new AgentService();

            // Set up error handling for agent service
            agentService.on("error", error => {
              logger.error("AgentService error:", error);
            });

            agentService.on("terminated", data => {
              logger.info("AgentService terminated:", data);
            });

            agentService.on("ready", data => {
              logger.info("AgentService ready:", data);
            });

            // Get auth token if available
            const authToken = (global as any).privyAuthToken ?? null;

            // Initialize with configuration
            await agentService.initialize({
              openaiApiKey: process.env.OPENAI_API_KEY!,
              model: "gpt-4o-mini",
              processorType: "react",
              authToken: authToken,
            });

            // Inject agent service into IPC handlers
            setAgentStatusInstance(agentService);
            setChatMessagingInstance(agentService);
            setTabAgentInstance(agentService);

            logger.info(
              "AgentService initialized successfully with utility process isolation",
            );
            resolve(void 0);
          } catch (error) {
            logger.error(
              "AgentService initialization failed:",
              error instanceof Error ? error.message : String(error),
            );

            // Log agent initialization failure
            logger.error("Agent initialization failed:", error);

            resolve(void 0); // Don't fail the whole startup process
          }
        }, 500);
      });
    } else {
      logger.warn("OPENAI_API_KEY not found, skipping service initialization");
    }
  } catch (error) {
    logger.error(
      "Service initialization failed:",
      error instanceof Error ? error.message : String(error),
    );

    // Log service initialization failure
    logger.error("Service initialization failed:", error);

    throw error;
  }
}

// Main application initialization
app.whenReady().then(async () => {
  // Initialize storage first
  try {
    await initializeStorage();

    // Check if this is first launch
    const storage = getStorageService();
    const firstLaunchComplete = storage.get("_firstLaunchComplete", false);

    if (!firstLaunchComplete) {
      logger.info("First launch detected - waiting for onboarding completion");
    } else {
      logger.info("Storage initialized successfully");
    }
  } catch (error) {
    logger.error("Failed to initialize storage:", error);
  }

  // Register the custom protocol handler for secure context
  protocol.handle("vibe", request => {
    const url = new URL(request.url);
    const normalizedPath = url.pathname.replace(/^\//, ""); // Remove leading slash
    const filePath = join(__dirname, "../renderer", normalizedPath);
    return net.fetch(`file://${filePath}`);
  });

  if (isProd) {
    //updater.init();
  }
  app.on("browser-window-created", (_, window) => {
    optimizer.watchWindowShortcuts(window);
  });

  const initialized = initializeApp();
  if (!initialized) {
    // Use gracefulShutdown instead of app.quit()
    gracefulShutdown("initialization-failed");
    return;
  }

  // Initialize services and create initial window
  initializeServices()
    .then(() => createInitialWindow())
    .then(() => {
      // Track app startup after window is ready
      setTimeout(() => {
        const windows = browser?.getAllWindows();
        if (windows && windows.length > 0) {
          const mainWindow = windows[0];
          if (
            mainWindow &&
            mainWindow.webContents &&
            !mainWindow.webContents.isDestroyed()
          ) {
            //TODO: move to ipc service
            const appUpdater = new AppUpdater(mainWindow);
            appUpdater.checkForUpdates();
            mainWindow.webContents
              .executeJavaScript(
                `
              if (window.umami && typeof window.umami.track === 'function') {
                window.umami.track('app-started', {
                  version: '${app.getVersion()}',
                  platform: '${process.platform}',
                  timestamp: ${Date.now()}
                });
              }
            `,
              )
              .catch(err => {
                logger.error("Failed to track app startup", {
                  error: err.message,
                });
              });
          }
        }
      }, 1000); // Small delay to ensure renderer is ready
    })
    .catch(error => {
      logger.error(
        "Error during initialization:",
        error instanceof Error ? error.message : String(error),
      );
    });
});

// App lifecycle events
app.on("window-all-closed", () => {
  if (process.platform !== "darwin") {
    // Use gracefulShutdown instead of app.quit()
    gracefulShutdown("window-all-closed");
  }
});

app.on("activate", () => {
  if (BrowserWindow.getAllWindows().length === 0) {
    createInitialWindow();
  }
});

app.on("before-quit", async event => {
  // Prevent default quit behavior if already shutting down
  if (isShuttingDown) {
    event.preventDefault();
    return;
  }

  // No longer need to prevent default for encryption
  // Storage automatically encrypts on write

  // Track app shutdown
  try {
    const windows = browser?.getAllWindows();
    if (windows && windows.length > 0) {
      const mainWindow = windows[0];
      if (
        mainWindow &&
        mainWindow.webContents &&
        !mainWindow.webContents.isDestroyed()
      ) {
        await mainWindow.webContents
          .executeJavaScript(
            `
          if (window.umami && typeof window.umami.track === 'function') {
            window.umami.track('app-shutdown', {
              uptime_ms: ${process.uptime() * 1000},
              timestamp: ${Date.now()}
            });
          }
        `,
          )
          .catch(err => {
            logger.error("Failed to track app shutdown", {
              error: err.message,
            });
          });
      }
    }
  } catch (error) {
    logger.error("Error during shutdown tracking:", error);
  }

  // Log app shutdown
  try {
    logger.info("App shutdown", {
      uptime_ms: process.uptime() * 1000,
      clean_exit: true,
    });
  } catch (error) {
    logger.error("Error during shutdown logging:", error);
  }

  // Clean up browser resources
<<<<<<< HEAD
  if (browser && !browserDestroyed && !browser.isDestroyed()) {
    browserDestroyed = true;
    browser.destroy();
    browser = null;
=======
  if (browser && !browser.isDestroyed()) {
    await browser.destroy();
>>>>>>> 37351740
  }

  // Clean up memory monitor
  if (memoryMonitor) {
    memoryMonitor = null;
  }

  // Clean up IPC handlers
  if (unsubscribeVibe) {
    unsubscribeVibe();
    unsubscribeVibe = null;
  }

  // Force garbage collection
  if (global.gc) {
    global.gc();
  }
});

// Platform-specific handling
app.on("web-contents-created", (_event, contents) => {
  contents.setWindowOpenHandler(({ url }) => {
    shell.openExternal(url);
    return { action: "deny" };
  });
});<|MERGE_RESOLUTION|>--- conflicted
+++ resolved
@@ -25,7 +25,6 @@
 import { setAgentServiceInstance as setAgentStatusInstance } from "@/ipc/chat/agent-status";
 import { setAgentServiceInstance as setChatMessagingInstance } from "@/ipc/chat/chat-messaging";
 import { setAgentServiceInstance as setTabAgentInstance } from "@/utils/tab-agent";
-<<<<<<< HEAD
 import { initializeStorage } from "@/store/initialize-storage";
 import { getStorageService } from "@/store/storage-service";
 import {
@@ -33,16 +32,7 @@
   MAIN_PROCESS_CONFIG,
   findFileUpwards,
 } from "@vibe/shared-types";
-=======
-import {
-  initializeStore,
-  registerExitHandler,
-  isFirstLaunch,
-  handleStoreEncryption,
-} from "@/store/desktop-store";
-import { createLogger, MAIN_PROCESS_CONFIG } from "@vibe/shared-types";
-import { findFileUpwards } from "@vibe/shared-types/utils/path";
->>>>>>> 37351740
+
 import {
   init,
   browserWindowSessionIntegration,
@@ -230,15 +220,10 @@
     }
 
     // Destroy browser instance (will clean up its own menu)
-<<<<<<< HEAD
     if (browser && !browserDestroyed) {
       browserDestroyed = true;
       browser.destroy();
       browser = null;
-=======
-    if (browser) {
-      await browser.destroy();
->>>>>>> 37351740
     }
 
     // Close all windows
@@ -708,15 +693,10 @@
   }
 
   // Clean up browser resources
-<<<<<<< HEAD
   if (browser && !browserDestroyed && !browser.isDestroyed()) {
     browserDestroyed = true;
     browser.destroy();
     browser = null;
-=======
-  if (browser && !browser.isDestroyed()) {
-    await browser.destroy();
->>>>>>> 37351740
   }
 
   // Clean up memory monitor
