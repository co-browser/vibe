/**
 * Main process entry point for Vibe Browser
 */

import {
  app,
  BrowserWindow,
  dialog,
  shell,
  powerMonitor,
  powerSaveBlocker,
  protocol,
  net,
} from "electron";
import { join } from "path";
import { optimizer } from "@electron-toolkit/utils";
import { config } from "dotenv";

import { Browser } from "@/browser/browser";
import { registerAllIpcHandlers } from "@/ipc";
import { setupMemoryMonitoring } from "@/utils/helpers";
import { AgentService } from "@/services/agent-service";
import { MCPService } from "@/services/mcp-service";
import { setMCPServiceInstance } from "@/ipc/mcp/mcp-status";
import { setAgentServiceInstance as setAgentStatusInstance } from "@/ipc/chat/agent-status";
import { setAgentServiceInstance as setChatMessagingInstance } from "@/ipc/chat/chat-messaging";
import { setAgentServiceInstance as setTabAgentInstance } from "@/utils/tab-agent";
import { initializeStorage } from "@/store/initialize-storage";
import { getStorageService } from "@/store/storage-service";
import { createLogger, MAIN_PROCESS_CONFIG } from "@vibe/shared-types";
import { findFileUpwards } from "@vibe/shared-types/utils/path";

import {
  init,
  browserWindowSessionIntegration,
  childProcessIntegration,
} from "@sentry/electron/main";
import AppUpdater from "./services/update-service";

// Set consistent log level for all processes
if (!process.env.LOG_LEVEL) {
  process.env.LOG_LEVEL =
    process.env.NODE_ENV === "development" ? "info" : "error";
}

// Reduce Sentry noise in development
if (process.env.NODE_ENV === "development") {
  // Silence verbose Sentry logs
  process.env.SENTRY_LOG_LEVEL = "error";
}

const logger = createLogger("main-process");

const isProd: boolean = process.env.NODE_ENV === "production";

// Initialize Sentry for error tracking
init({
  dsn: "https://21ac611f0272b8931073fa7ecc36c600@o4509464945623040.ingest.de.sentry.io/4509464948899920",
  debug: !isProd,
  integrations: [browserWindowSessionIntegration(), childProcessIntegration()],
  tracesSampleRate: isProd ? 0.1 : 1.0,
  tracePropagationTargets: ["localhost"],
  onFatalError: () => {},
});

// Simple logging only for now

// Load environment variables
const envPath = findFileUpwards(__dirname, ".env");
if (envPath) {
  config({ path: envPath });
} else {
  logger.warn(".env file not found in directory tree");
}

// Global browser instance
export let browser: Browser | null = null;

// Global agent service instance
let agentService: AgentService | null = null;

// Global MCP service instance
let mcpService: MCPService | null = null;

// Track shutdown state
let isShuttingDown = false;
let browserDestroyed = false;

// Cleanup functions
let unsubscribeVibe: (() => void) | null = null;
const unsubscribeStore: (() => void) | null = null;
const unsubscribeBrowser: (() => void) | null = null;
let memoryMonitor: ReturnType<typeof setupMemoryMonitoring> | null = null;

// Register custom protocol as secure for WebCrypto API support
protocol.registerSchemesAsPrivileged([
  {
    scheme: "vibe",
    privileges: {
      standard: true,
      secure: true,
      supportFetchAPI: true,
      corsEnabled: true,
    },
  },
]);

// Configure remote debugging for browser integration
app.commandLine.appendSwitch(
  "remote-debugging-port",
  MAIN_PROCESS_CONFIG.REMOTE_DEBUGGING_PORT.toString(),
);
app.commandLine.appendSwitch("remote-debugging-address", "127.0.0.1");
app.commandLine.appendSwitch(
  "enable-features",
  "NetworkService,NetworkServiceInProcess",
);
app.commandLine.appendSwitch("enable-blink-features", "MojoJS,MojoJSTest");

// Check for OpenAI API key availability
if (!process.env.OPENAI_API_KEY) {
  logger.warn("OPENAI_API_KEY not found in environment");
}

// Error handling with telemetry integration
process.on("uncaughtException", error => {
  logger.error("Uncaught exception:", error.message);

  // Log error only
  logger.error("Main process error:", error);

  if (!isShuttingDown) {
    // Don't show error dialog in development to avoid blocking
    if (app.isPackaged && app.isReady()) {
      dialog.showErrorBox(
        "An error occurred",
        `Uncaught Exception: ${error.message}\n\n${error.stack}`,
      );
    }
    // Don't exit the process, just log the error
  }
});

process.on("unhandledRejection", reason => {
  const error = reason instanceof Error ? reason : new Error(String(reason));
  logger.error("Unhandled rejection:", error.message);

  // Log error only
  logger.error("Main process error:", error);

  if (!isShuttingDown) {
    // Don't show error dialog in development to avoid blocking
    if (app.isPackaged && app.isReady()) {
      dialog.showErrorBox(
        "An error occurred",
        `Unhandled Rejection: ${error.message}\n\n${error.stack}`,
      );
    }
    // Don't exit the process, just log the error
  }
});

/**
 * Performs a graceful shutdown of the application, cleaning up services, resources, and windows before exiting.
 *
 * Initiates termination of the agent service, unsubscribes event listeners, destroys the browser instance, and closes all open windows. Ensures shutdown is only performed once per signal. Forces process exit if cleanup fails or after a timeout.
 *
 * @param signal - The signal or reason that triggered the shutdown
 */
async function gracefulShutdown(signal: string): Promise<void> {
  if (isShuttingDown) return;

  isShuttingDown = true;
  logger.info(`Graceful shutdown triggered by: ${signal}`);

  try {
    // No need to encrypt on shutdown - new storage encrypts on write
    logger.info("Shutting down - storage automatically encrypted");

    // Clean up resources
    if (memoryMonitor) {
      memoryMonitor.triggerGarbageCollection();
    }

    // Cleanup MCP service first (before agent)
    if (mcpService) {
      try {
        await mcpService.terminate();
        logger.info("MCP service terminated successfully");
      } catch (error) {
        logger.error("Error during MCP service termination:", error);
      }
      mcpService = null;
    }

    // Cleanup agent service
    if (agentService) {
      try {
        await agentService.terminate();
        logger.info("Agent service terminated successfully");
      } catch (error) {
        logger.error("Error during agent service termination:", error);
      }
      agentService = null;
    }

    if (unsubscribeBrowser) {
      unsubscribeBrowser();
    }

    if (unsubscribeStore) {
      unsubscribeStore();
    }

    if (unsubscribeVibe) {
      unsubscribeVibe();
    }

    // Destroy browser instance (will clean up its own menu)
    if (browser && !browserDestroyed) {
      browserDestroyed = true;
      await browser.destroy();
      browser = null;
    }

    // Close all windows
    BrowserWindow.getAllWindows().forEach(window => {
      if (!window.isDestroyed()) {
        window.removeAllListeners();
        window.close();
      }
    });

    // Console cleanup no longer needed with proper logging system

    app.quit();

    setTimeout(() => {
      process.exit(0);
    }, 3000);
  } catch {
    // Console cleanup no longer needed with proper logging system
    process.exit(1);
  }
}

// Register signal handlers
process.on("SIGINT", () => gracefulShutdown("SIGINT"));
process.on("SIGTERM", () => gracefulShutdown("SIGTERM"));
process.on("SIGHUP", () => gracefulShutdown("SIGHUP"));
process.on("EPIPE", () => {
  if (!isShuttingDown) {
    gracefulShutdown("EPIPE");
  }
});

process.stdout.on("error", err => {
  if (err.code === "EPIPE" || err.code === "EIO") {
    gracefulShutdown("STDOUT_ERROR");
  }
});

process.stderr.on("error", err => {
  if (err.code === "EPIPE" || err.code === "EIO") {
    gracefulShutdown("STDERR_ERROR");
  }
});

function printHeader(): void {
  const buildType = app.isPackaged ? "Production" : "Development";
  logger.info(`Vibe Browser ${buildType} Build (${app.getVersion()})`);
}

async function createInitialWindow(): Promise<void> {
  if (!browser) {
    logger.error("Browser instance not available");
    return;
  }

  const mainWindow = await browser.createWindow();

  if (!app.isPackaged) {
    mainWindow.webContents.openDevTools({ mode: "detach" });
  }
}

function broadcastChatPanelState(): void {
  if (!browser) return;

  try {
    const allWindows = browser.getAllWindows();

    allWindows.forEach(browserWindow => {
      if (browserWindow && !browserWindow.isDestroyed()) {
        const appWindow = browser?.getApplicationWindow(
          browserWindow.webContents.id,
        );
        const chatPanelState = appWindow?.viewManager?.getChatPanelState() || {
          isVisible: false,
        };
        browserWindow.webContents.send("sync-chat-panel-state", chatPanelState);
      }
    });
  } catch (error) {
    logger.error("Error during chat panel state broadcast:", error);
  }
}

function setupChatPanelRecovery(): void {
  try {
    const USE_POWER_SAVE_BLOCKER = process.env.VIBE_PREVENT_SLEEP === "true";
    let powerSaveBlockerId: number | null = null;

    if (USE_POWER_SAVE_BLOCKER) {
      powerSaveBlockerId = powerSaveBlocker.start("prevent-display-sleep");
    }

    powerMonitor.on("resume", () => {
      setTimeout(() => {
        broadcastChatPanelState();
      }, 1000);
    });

    powerMonitor.on("unlock-screen", () => {
      setTimeout(() => {
        broadcastChatPanelState();
      }, 500);
    });

    app.on("browser-window-focus", (_event, window) => {
      setTimeout(() => {
        if (window && !window.isDestroyed()) {
          const appWindow = browser?.getApplicationWindow(
            window.webContents.id,
          );
          const chatPanelState =
            appWindow?.viewManager?.getChatPanelState() || { isVisible: false };
          window.webContents.send("sync-chat-panel-state", chatPanelState);
        }
      }, 500);
    });

    app.on("will-quit", () => {
      if (
        powerSaveBlockerId !== null &&
        powerSaveBlocker.isStarted(powerSaveBlockerId)
      ) {
        powerSaveBlocker.stop(powerSaveBlockerId);
      }
    });
  } catch (error) {
    logger.error("Failed to setup chat panel recovery:", error);
  }
}

function initializeApp(): boolean {
  const gotTheLock = app.requestSingleInstanceLock();

  if (!gotTheLock) {
    logger.info("Another instance already running, exiting");
    return false;
  }

  printHeader();

  // Initialize the Browser
  browser = new Browser();

  // Setup chat panel recovery system
  setupChatPanelRecovery();

  // Setup second instance handler
  app.on("second-instance", () => {
    if (!browser) return;

    const mainWindow = browser.getMainWindow();
    if (mainWindow) {
      mainWindow.focus();
    } else {
      createInitialWindow();
    }
  });

  // Register IPC handlers
  unsubscribeVibe = registerAllIpcHandlers(browser);

  // Initialize memory monitoring
  memoryMonitor = setupMemoryMonitoring();

  // Connect browser instance to memory monitor
  if (memoryMonitor && browser) {
    memoryMonitor.setBrowserInstance(browser);
  }

  app.on("will-quit", event => {
    // If we're not already shutting down, prevent quit and use graceful shutdown
    if (!isShuttingDown) {
      event.preventDefault();
      gracefulShutdown("will-quit");
      return;
    }

    // Force close any remaining resources
    if (browser && !browserDestroyed) {
      browserDestroyed = true;
      browser = null;
    }

    // Force exit after a timeout if process doesn't exit cleanly
    setTimeout(() => {
      process.exit(0);
    }, 2000);
  });

  return true;
}

/**
 * Initializes application services, including analytics and the AgentService if an OpenAI API key is present.
 *
 * If the `OPENAI_API_KEY` environment variable is set, this function creates and configures the AgentService, sets up event listeners, and injects the service into relevant IPC handlers. If the key is missing, service initialization is skipped and a warning is logged.
 *
 * @throws If service initialization fails unexpectedly.
 */
async function initializeServices(): Promise<void> {
  try {
    // Initialize simple analytics instead of complex telemetry system
    logger.info("Using simplified analytics system");

    // Log app startup
    logger.info("App startup complete", {
      version: app.getVersion(),
      platform: process.platform,
      environment: process.env.NODE_ENV || "development",
      has_openai_key: !!process.env.OPENAI_API_KEY,
    });

    // Initialize MCP service first (before agent)
    try {
      logger.info("Initializing MCP service");

      mcpService = new MCPService();

      // Set up error handling for MCP service
      mcpService.on("error", error => {
        logger.error("MCPService error:", error);
      });

      mcpService.on("ready", () => {
        logger.info("MCPService ready");
      });

      // Initialize MCP service
      await mcpService.initialize();

      // Inject MCP service into IPC handlers
      setMCPServiceInstance(mcpService);

      logger.info("MCP service initialized successfully");
    } catch (error) {
      logger.error("MCP service initialization failed:", error);
      // MCP service failed to initialize - this may impact functionality
      logger.warn("Application will continue without MCP service");
    }
    // Wait for MCP service to be ready before initializing agent
    if (mcpService) {
      const mcpStatus = mcpService.getStatus();
      if (mcpStatus.serviceStatus !== "ready") {
        logger.info(
          "Waiting for MCP service to be ready before initializing agent...",
        );
        await Promise.race([
          new Promise<void>(resolve => {
            const checkReady = () => {
              if (!mcpService) {
                resolve();
                return;
              }
              const status = mcpService.getStatus();
              if (status.serviceStatus === "ready") {
                resolve();
              }
            };

            // Check immediately in case it's already ready
            checkReady();

            // If not ready, wait for ready event
            if (
              mcpService &&
              mcpService.getStatus().serviceStatus !== "ready"
            ) {
              mcpService.once("ready", () => {
                logger.info("MCP service is now ready");
                resolve();
              });

              // Also listen for error event to avoid hanging forever
              mcpService.once("error", error => {
                logger.warn("MCP service failed to initialize:", error);
                resolve(); // Continue anyway
              });
            }
          }),
          new Promise<void>(resolve => {
            setTimeout(() => {
              logger.warn(
                "MCP service readiness timeout after 30s, continuing anyway",
              );
              resolve();
            }, 30000);
          }),
        ]);
      }
    } else {
      logger.info(
        "No MCP service available, proceeding with agent initialization",
      );
    }

    // Now initialize agent service
    try {
      logger.info("Initializing AgentService with utility process isolation");

<<<<<<< HEAD
      // Create AgentService instance
      agentService = new AgentService();
=======
            agentService.on("ready", data => {
              logger.info("AgentService ready:", data);
              // Broadcast agent ready status to all windows
              browser?.getAllWindows().forEach(window => {
                if (!window.isDestroyed()) {
                  window.webContents.send("agent:status-changed", true);
                }
              });
            });
>>>>>>> 3da3e5c8

      // Set up error handling for agent service
      agentService.on("error", error => {
        logger.error("AgentService error:", error);
      });

      agentService.on("terminated", data => {
        logger.info("AgentService terminated:", data);
      });

      agentService.on("ready", data => {
        logger.info("AgentService ready:", data);
      });

      agentService.on("status-changed", () => {
        logger.info("AgentService status changed, broadcasting to renderers");
        // Broadcast to all windows
        const allWindows = browser?.getAllWindows() || [];
        allWindows.forEach(browserWindow => {
          if (browserWindow && !browserWindow.isDestroyed()) {
            browserWindow.webContents.send("agent:status-changed");
          }
        });
      });

      // Get auth token from proper storage mechanism
      const { getAuthToken } = await import("./ipc/app/app-info.js");
      const authToken = getAuthToken();

      // Initialize with configuration
      await agentService.initialize({
        openaiApiKey: process.env.OPENAI_API_KEY, // Allow undefined - agent service will check storage
        model: "gpt-4o-mini",
        processorType: "react",
        authToken: authToken ?? undefined,
      });

      // Inject agent service into IPC handlers
      setAgentStatusInstance(agentService);
      setChatMessagingInstance(agentService);
      setTabAgentInstance(agentService);

      logger.info(
        "AgentService initialized successfully with utility process isolation",
      );
    } catch (error) {
      logger.error(
        "AgentService initialization failed:",
        error instanceof Error ? error.message : String(error),
      );

      // Log agent initialization failure
      logger.error("Agent initialization failed:", error);
      // Don't fail the whole startup process - app can work without agent
    }
  } catch (error) {
    logger.error(
      "Service initialization failed:",
      error instanceof Error ? error.message : String(error),
    );

    // Log service initialization failure
    logger.error("Service initialization failed:", error);

    throw error;
  }
}

// Main application initialization
app.whenReady().then(async () => {
  // Initialize storage first
  try {
    await initializeStorage();

    // Check if this is first launch
    const storage = getStorageService();
    const firstLaunchComplete = storage.get("_firstLaunchComplete", false);

    if (!firstLaunchComplete) {
      logger.info("First launch detected - waiting for onboarding completion");
    } else {
      logger.info("Storage initialized successfully");
    }
  } catch (error) {
    logger.error("Failed to initialize storage:", error);
  }

  // Register the custom protocol handler for secure context
  protocol.handle("vibe", request => {
    const url = new URL(request.url);
    const normalizedPath = url.pathname.replace(/^\//, ""); // Remove leading slash
    const filePath = join(__dirname, "../renderer", normalizedPath);
    return net.fetch(`file://${filePath}`);
  });

  if (isProd) {
    //updater.init();
  }
  app.on("browser-window-created", (_, window) => {
    optimizer.watchWindowShortcuts(window);
  });

  const initialized = initializeApp();
  if (!initialized) {
    // Use gracefulShutdown instead of app.quit()
    gracefulShutdown("initialization-failed");
    return;
  }

  // Initialize services and create initial window
  initializeServices()
    .then(() => createInitialWindow())
    .then(() => {
      // Track app startup after window is ready
      setTimeout(() => {
        const windows = browser?.getAllWindows();
        if (windows && windows.length > 0) {
          const mainWindow = windows[0];
          if (
            mainWindow &&
            mainWindow.webContents &&
            !mainWindow.webContents.isDestroyed()
          ) {
            //TODO: move to ipc service
            const appUpdater = new AppUpdater(mainWindow);
            appUpdater.checkForUpdates();
            mainWindow.webContents
              .executeJavaScript(
                `
              if (window.umami && typeof window.umami.track === 'function') {
                window.umami.track('app-started', {
                  version: '${app.getVersion()}',
                  platform: '${process.platform}',
                  timestamp: ${Date.now()}
                });
              }
            `,
              )
              .catch(err => {
                logger.error("Failed to track app startup", {
                  error: err.message,
                });
              });
          }
        }
      }, 1000); // Small delay to ensure renderer is ready
    })
    .catch(error => {
      logger.error(
        "Error during initialization:",
        error instanceof Error ? error.message : String(error),
      );
    });
});

// App lifecycle events
app.on("window-all-closed", () => {
  if (process.platform !== "darwin") {
    // Use gracefulShutdown instead of app.quit()
    gracefulShutdown("window-all-closed");
  }
});

app.on("activate", () => {
  if (BrowserWindow.getAllWindows().length === 0) {
    createInitialWindow();
  }
});

app.on("before-quit", async event => {
  // Prevent default quit behavior if already shutting down
  if (isShuttingDown) {
    event.preventDefault();
    return;
  }

  // No longer need to prevent default for encryption
  // Storage automatically encrypts on write

  // Track app shutdown
  try {
    const windows = browser?.getAllWindows();
    if (windows && windows.length > 0) {
      const mainWindow = windows[0];
      if (
        mainWindow &&
        mainWindow.webContents &&
        !mainWindow.webContents.isDestroyed()
      ) {
        await mainWindow.webContents
          .executeJavaScript(
            `
          if (window.umami && typeof window.umami.track === 'function') {
            window.umami.track('app-shutdown', {
              uptime_ms: ${process.uptime() * 1000},
              timestamp: ${Date.now()}
            });
          }
        `,
          )
          .catch(err => {
            logger.error("Failed to track app shutdown", {
              error: err.message,
            });
          });
      }
    }
  } catch (error) {
    logger.error("Error during shutdown tracking:", error);
  }

  // Log app shutdown
  try {
    logger.info("App shutdown", {
      uptime_ms: process.uptime() * 1000,
      clean_exit: true,
    });
  } catch (error) {
    logger.error("Error during shutdown logging:", error);
  }

  // Clean up browser resources
  if (browser && !browserDestroyed && !browser.isDestroyed()) {
    browserDestroyed = true;
    browser.destroy();
    browser = null;
  }

  // Clean up memory monitor
  if (memoryMonitor) {
    memoryMonitor = null;
  }

  // Clean up IPC handlers
  if (unsubscribeVibe) {
    unsubscribeVibe();
    unsubscribeVibe = null;
  }

  // Force garbage collection
  if (global.gc) {
    global.gc();
  }
});

// Platform-specific handling
app.on("web-contents-created", (_event, contents) => {
  contents.setWindowOpenHandler(({ url }) => {
    shell.openExternal(url);
    return { action: "deny" };
  });
});<|MERGE_RESOLUTION|>--- conflicted
+++ resolved
@@ -522,20 +522,9 @@
     try {
       logger.info("Initializing AgentService with utility process isolation");
 
-<<<<<<< HEAD
+
       // Create AgentService instance
       agentService = new AgentService();
-=======
-            agentService.on("ready", data => {
-              logger.info("AgentService ready:", data);
-              // Broadcast agent ready status to all windows
-              browser?.getAllWindows().forEach(window => {
-                if (!window.isDestroyed()) {
-                  window.webContents.send("agent:status-changed", true);
-                }
-              });
-            });
->>>>>>> 3da3e5c8
 
       // Set up error handling for agent service
       agentService.on("error", error => {
