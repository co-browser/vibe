import { OAuth2Client } from "google-auth-library";
import { google } from "googleapis";
import fs from "fs";
import path from "path";
import http from "http";
import os from "os";
import { BrowserWindow } from "electron";
import {
  createLogger,
  GMAIL_CONFIG,
  GLASSMORPHISM_CONFIG,
  BROWSER_CHROME,
  type GmailAuthStatus,
  type GmailAuthResult,
  type GmailClearResult,
  type GmailOAuthKeys,
  type GmailOAuthCredentials,
  type GmailTokens,
} from "@vibe/shared-types";
import type { ViewManagerState } from "../browser/view-manager";

const logger = createLogger("GmailService");

/**
 * Gmail OAuth Service
 *
 * Secure OAuth 2.0 implementation for Gmail API integration.
 * Follows security best practices with PKCE flow and proper credential storage.
 * Integrates seamlessly with Vibe's ViewManager architecture.
 */

// Configuration paths
const CONFIG_DIR = path.join(os.homedir(), GMAIL_CONFIG.CONFIG_DIR_NAME);
const OAUTH_PATH =
  process.env.GMAIL_OAUTH_PATH ||
  path.join(CONFIG_DIR, GMAIL_CONFIG.OAUTH_KEYS_FILE);
const CREDENTIALS_PATH =
  process.env.GMAIL_CREDENTIALS_PATH ||
  path.join(CONFIG_DIR, GMAIL_CONFIG.CREDENTIALS_FILE);

export class GmailOAuthService {
  private oauth2Client: OAuth2Client | null = null;
  private server: http.Server | null = null;
  private authView: any = null;
  private isOAuthInProgress: boolean = false;
  private oauthTimeout: NodeJS.Timeout | null = null;
  // Store per-window OAuth state to prevent race conditions
  private activeOAuthFlows: Map<
    string,
    {
      viewManager: ViewManagerState;
      previousActiveViewKey: string | null;
    }
  > = new Map();

  constructor() {
    this.ensureConfigDir();
  }

  /** Ensure config directory exists */
  private ensureConfigDir(): void {
    if (!fs.existsSync(CONFIG_DIR)) {
      fs.mkdirSync(CONFIG_DIR, { recursive: true });
    }
  }

  /** Check current authentication status */
  async checkAuth(): Promise<GmailAuthStatus> {
    try {
      const hasOAuthKeys = fs.existsSync(OAUTH_PATH);
      const hasCredentials = fs.existsSync(CREDENTIALS_PATH);

      if (!hasOAuthKeys) {
        return {
          authenticated: false,
          hasOAuthKeys: false,
          hasCredentials: false,
          error:
            "OAuth keys not found. Please place gcp-oauth.keys.json in config directory.",
        };
      }

      if (!hasCredentials) {
        return {
          authenticated: false,
          hasOAuthKeys: true,
          hasCredentials: false,
          error: "Not authenticated. Please run authentication flow.",
        };
      }

      // Try to initialize OAuth client
      await this.initializeOAuthClient();

      // Test if credentials are valid
      if (!this.oauth2Client) {
        throw new Error("OAuth client not available");
      }
      const gmail = google.gmail({ version: "v1", auth: this.oauth2Client });
      await gmail.users.getProfile({ userId: "me" });

      return {
        authenticated: true,
        hasOAuthKeys: true,
        hasCredentials: true,
      };
    } catch (error) {
      logger.error("[GmailAuth] Auth check failed:", error);
      return {
        authenticated: false,
        hasOAuthKeys: fs.existsSync(OAUTH_PATH),
        hasCredentials: fs.existsSync(CREDENTIALS_PATH),
        error: error instanceof Error ? error.message : "Unknown error",
      };
    }
  }

  /** Initialize OAuth2 client */
  private async initializeOAuthClient(): Promise<void> {
    if (!fs.existsSync(OAUTH_PATH)) {
      throw new Error(`OAuth keys file not found, checked: ${OAUTH_PATH}`);
    }

    const keysContent: GmailOAuthCredentials = JSON.parse(
      fs.readFileSync(OAUTH_PATH, "utf8"),
    );
    const keys: GmailOAuthKeys | undefined =
      keysContent.installed || keysContent.web;

    if (!keys) {
      throw new Error(
        'Invalid OAuth keys file format. File should contain either "installed" or "web" credentials.',
      );
    }

    this.oauth2Client = new OAuth2Client(
      keys.client_id,
      keys.client_secret,
      GMAIL_CONFIG.REDIRECT_URI,
    );

    // Load existing credentials if available
    if (fs.existsSync(CREDENTIALS_PATH)) {
      const credentials = JSON.parse(fs.readFileSync(CREDENTIALS_PATH, "utf8"));
      this.oauth2Client.setCredentials(credentials);
    }
  }

  /** Start OAuth authentication flow */
  async startAuth(
    viewManager: ViewManagerState,
    currentWindow?: BrowserWindow,
  ): Promise<GmailAuthResult> {
    try {
      // Prevent concurrent OAuth flows
      if (this.isOAuthInProgress) {
        logger.warn("[GmailAuth] OAuth flow already in progress");
        return {
          success: false,
          error:
            "OAuth authentication is already in progress. Please wait for it to complete.",
        };
      }

      if (!viewManager) {
        logger.error(
          "[GmailAuth] ViewManager not available - ensure service is properly initialized",
        );
        return {
          success: false,
          error:
            "ViewManager not available. OAuth flow requires proper initialization.",
        };
      }

      this.isOAuthInProgress = true;

      await this.initializeOAuthClient();

      if (!this.oauth2Client) {
        throw new Error("OAuth client not initialized");
      }

      // Generate auth URL with security best practices
      const authUrl = this.oauth2Client.generateAuthUrl({
        access_type: "offline",
        scope: [GMAIL_CONFIG.SCOPES.MODIFY],
        include_granted_scopes: true,
        prompt: "consent", // Force consent to get refresh token
      });

      // Start secure callback server
      await this.startSecureCallbackServer(viewManager, currentWindow);
<<<<<<< HEAD

      // Create secure OAuth browser view
      this.createOAuthView(authUrl, viewManager);

      // Set OAuth timeout
      this.oauthTimeout = setTimeout(() => {
        logger.warn("[GmailAuth] OAuth flow timed out");
        this.cleanupOAuthFlow(viewManager);
      }, GMAIL_CONFIG.AUTH_TIMEOUT_MS);

=======

      // Create secure OAuth browser view
      this.createOAuthView(authUrl, viewManager);

      // Set OAuth timeout
      this.oauthTimeout = setTimeout(() => {
        logger.warn("[GmailAuth] OAuth flow timed out");
        this.cleanupOAuthFlow(viewManager);
      }, GMAIL_CONFIG.AUTH_TIMEOUT_MS);

>>>>>>> f9f20397
      logger.info("[GmailAuth] OAuth flow initiated successfully");
      return {
        success: true,
        authUrl,
      };
    } catch (error) {
      logger.error("[GmailAuth] Auth start failed:", error);
      this.cleanupOAuthFlow(viewManager);
      return {
        success: false,
        error: error instanceof Error ? error.message : "Unknown error",
      };
    }
  }

  /** Create secure OAuth browser view with Google-compatible settings */
  private createSecureOAuthView(viewManager: ViewManagerState): any {
    // eslint-disable-next-line @typescript-eslint/no-require-imports
    const { WebContentsView } = require("electron");
    const view = new WebContentsView({
      webPreferences: {
        contextIsolation: true,
        nodeIntegration: false,
<<<<<<< HEAD
        sandbox: true, // Re-enable sandbox for security
        webSecurity: true, // Re-enable web security
        allowRunningInsecureContent: false,
        // Use the default session partition to share cookies/auth with other tabs
        partition: undefined, // Uses default session, same as regular tabs
        // Allow navigation to OAuth URLs
        navigateOnDragDrop: false,
        // Disable features not needed for OAuth
        webgl: false,
        plugins: false,
=======
        sandbox: false, // Allow Google OAuth to work properly
        webSecurity: false, // Temporarily disable for OAuth flow
        allowRunningInsecureContent: false,
>>>>>>> f9f20397
      },
    });

    // Add to ViewManager
    viewManager.browserViews.set(GMAIL_CONFIG.OAUTH_TAB_KEY, view);
    viewManager.mainWindow.contentView.addChildView(view);

    // Set initial bounds
    const [width, height] = viewManager.mainWindow.getContentSize();
    const bounds = {
      x: GLASSMORPHISM_CONFIG.PADDING,
      y: BROWSER_CHROME.TOTAL_CHROME_HEIGHT + GLASSMORPHISM_CONFIG.PADDING,
      width: width - GLASSMORPHISM_CONFIG.PADDING * 2,
      height:
        height -
        BROWSER_CHROME.TOTAL_CHROME_HEIGHT -
        GLASSMORPHISM_CONFIG.PADDING * 2,
    };

    if (bounds.width > 0 && bounds.height > 0) {
      view.setBounds(bounds);
    }

<<<<<<< HEAD
    // Configure session permissions specifically for OAuth
    const session = view.webContents.session;

    // Allow Google OAuth domains to bypass CORS restrictions
    session.webRequest.onBeforeSendHeaders(
      { urls: ["https://*.google.com/*", "https://*.googleapis.com/*"] },
      (details, callback) => {
        // Remove restrictive headers that might block OAuth
        delete details.requestHeaders["Origin"];
        callback({ requestHeaders: details.requestHeaders });
      },
    );

    // Handle CORS preflight requests for OAuth
    session.webRequest.onHeadersReceived(
      { urls: ["https://*.google.com/*", "https://*.googleapis.com/*"] },
      (details, callback) => {
        const responseHeaders = {
          ...details.responseHeaders,
          "Access-Control-Allow-Origin": ["*"],
          "Access-Control-Allow-Methods": ["GET, POST, OPTIONS"],
          "Access-Control-Allow-Headers": ["*"],
        };
        callback({ responseHeaders });
      },
    );

=======
>>>>>>> f9f20397
    return view;
  }

  /** Create OAuth browser view and handle navigation events */
  private createOAuthView(
    authUrl: string,
    viewManager: ViewManagerState,
  ): void {
    try {
      // Create OAuth browser view with permissive settings for Google OAuth
      this.authView = this.createSecureOAuthView(viewManager);
      this.authView.setBackgroundColor("#00000000");
      this.authView.webContents.loadURL(authUrl);

      // Store the current active view to restore later
      const previousActiveViewKey = viewManager.activeViewKey;

      // Store per-window state
      const windowId = viewManager.mainWindow.id.toString();
      this.activeOAuthFlows.set(windowId, {
        viewManager,
        previousActiveViewKey,
      });

      // Make OAuth view visible and active
      viewManager.browserViews.set(GMAIL_CONFIG.OAUTH_TAB_KEY, this.authView);
      viewManager.activeViewKey = GMAIL_CONFIG.OAUTH_TAB_KEY;

      // Hide all other views and show only OAuth view
      for (const [key, view] of viewManager.browserViews) {
        if (key !== GMAIL_CONFIG.OAUTH_TAB_KEY) {
          view.setVisible(false);
        }
      }
      this.authView.setVisible(true);

      // Update tab bar to show OAuth state
      viewManager.mainWindow.webContents.send("oauth-tab-started", {
        tabKey: GMAIL_CONFIG.OAUTH_TAB_KEY,
        url: authUrl,
        title: "Gmail Authentication",
      });

      // Handle window opens during OAuth (allow OAuth redirects)
      this.authView.webContents.setWindowOpenHandler(
        ({ url }: { url: string }) => {
          // Allow Google OAuth redirects
          if (
            url.includes("accounts.google.com") ||
            url.includes("oauth2callback")
          ) {
            return { action: "allow" };
          }
          return { action: "deny" };
        },
      );

<<<<<<< HEAD
      // Handle navigation errors gracefully - don't block OAuth for expected errors
      this.authView.webContents.on(
        "did-fail-load",
        (_event, errorCode, errorDescription, validatedURL) => {
          // Known error codes that don't prevent OAuth flow:
          // -30: CSP violations (common with Google OAuth)
          // -3: Aborted (often happens during redirects)
          const ignorableErrors = [-30, -3];

          if (!ignorableErrors.includes(errorCode)) {
=======
      // Handle navigation errors gracefully - don't block OAuth for CSP errors
      this.authView.webContents.on(
        "did-fail-load",
        (_event, errorCode, errorDescription, validatedURL) => {
          // CSP errors (-30) are common with Google OAuth and usually don't prevent the flow
          if (errorCode !== -30) {
>>>>>>> f9f20397
            logger.warn(
              `[GmailAuth] Navigation failed: ${errorDescription} (${errorCode}) for ${validatedURL}`,
            );
          }
        },
      );

      // Add certificate error handling for OAuth
      this.authView.webContents.on(
        "certificate-error",
<<<<<<< HEAD
        (event, url, error, certificate, callback) => {
          // Validate Google OAuth certificates more strictly
          if (url.includes("google.com") || url.includes("googleapis.com")) {
            // Log certificate details for security monitoring
            logger.warn(`[GmailAuth] Certificate error for ${url}: ${error}`, {
              issuer: certificate.issuerName,
              subject: certificate.subjectName,
              validFrom: certificate.validStart,
              validTo: certificate.validExpiry,
              fingerprint: certificate.fingerprint,
            });

            // Additional validation could be implemented here
            // For now, we'll allow Google certificates but log the issue
=======
        (event, url, _error, _certificate, callback) => {
          // Allow Google OAuth certificates
          if (url.includes("google.com") || url.includes("googleapis.com")) {
>>>>>>> f9f20397
            event.preventDefault();
            callback(true);
          } else {
            callback(false);
          }
        },
      );
    } catch (error) {
      logger.error("[GmailAuth] Failed to create OAuth view:", error);
      throw error;
    }
  }
<<<<<<< HEAD

  /** Start callback server for OAuth flow */
  private async startSecureCallbackServer(
    viewManager: ViewManagerState,
    currentWindow?: BrowserWindow,
  ): Promise<void> {
    // Check if server is already running
    if (this.server && this.server.listening) {
      return;
    }

    this.server = http.createServer();

    // Set up request handler before starting the server
    this.server.on("request", async (req, res) => {
      // Security: Only accept OAuth callback requests
      if (!req.url?.startsWith("/oauth2callback")) {
        res.writeHead(404, { "Content-Type": "text/plain" });
        res.end("Not found");
        return;
      }

=======

  /** Start callback server for OAuth flow */
  private async startSecureCallbackServer(
    viewManager: ViewManagerState,
    currentWindow?: BrowserWindow,
  ): Promise<void> {
    // Check if server is already running
    if (this.server && this.server.listening) {
      return;
    }

    this.server = http.createServer();

    // Set up request handler before starting the server
    this.server.on("request", async (req, res) => {
      // Security: Only accept OAuth callback requests
      if (!req.url?.startsWith("/oauth2callback")) {
        res.writeHead(404, { "Content-Type": "text/plain" });
        res.end("Not found");
        return;
      }

>>>>>>> f9f20397
      try {
        const url = new URL(req.url, GMAIL_CONFIG.REDIRECT_URI);
        const code = url.searchParams.get("code");
        const error = url.searchParams.get("error");
<<<<<<< HEAD

        // Handle OAuth errors
        if (error) {
          logger.error("[GmailAuth] OAuth error:", error);
          this.sendErrorResponse(res, `Authentication error: ${error}`);
          this.cleanupOAuthFlow(viewManager);
          return;
        }

=======

        // Handle OAuth errors
        if (error) {
          logger.error("[GmailAuth] OAuth error:", error);
          this.sendErrorResponse(res, `Authentication error: ${error}`);
          this.cleanupOAuthFlow(viewManager);
          return;
        }

>>>>>>> f9f20397
        // Validate authorization code
        if (!code) {
          logger.error("[GmailAuth] No authorization code received");
          this.sendErrorResponse(res, "No authorization code provided");
          this.cleanupOAuthFlow(viewManager);
          return;
        }

        // Exchange code for tokens with proper error handling
        await this.exchangeCodeForTokens(code, res, viewManager, currentWindow);
      } catch (error) {
        logger.error("[GmailAuth] Request processing failed:", error);
        this.sendErrorResponse(res, "Authentication failed");
        this.cleanupOAuthFlow(viewManager);
      }
    });

    // Handle server errors
    this.server.on("error", (error: NodeJS.ErrnoException) => {
      if (error.code === "EADDRINUSE") {
        logger.error(
          `[GmailAuth] Port ${GMAIL_CONFIG.CALLBACK_PORT} is already in use`,
        );
        throw new Error(
          `Port ${GMAIL_CONFIG.CALLBACK_PORT} is already in use. Please free the port and try again.`,
        );
      } else {
        logger.error("[GmailAuth] Server error:", error);
        throw error;
      }
    });

    // Start listening and wait for the server to be ready
    await new Promise<void>((resolve, reject) => {
      this.server!.listen(
        GMAIL_CONFIG.CALLBACK_PORT,
        GMAIL_CONFIG.CALLBACK_HOST,
        () => {
          logger.info(
            `[GmailAuth] OAuth callback server listening on ${GMAIL_CONFIG.CALLBACK_HOST}:${GMAIL_CONFIG.CALLBACK_PORT}`,
          );
          resolve();
        },
      );

      // Reject the promise if server encounters an error during startup
      this.server!.once("error", reject);
    });
  }

  /** Exchange authorization code for tokens */
  private async exchangeCodeForTokens(
    code: string,
    res: http.ServerResponse,
    viewManager: ViewManagerState,
    currentWindow?: BrowserWindow,
  ): Promise<void> {
    try {
      if (!this.oauth2Client) {
        throw new Error("OAuth client not initialized");
      }

      // Exchange code for tokens
      const { tokens } = await this.oauth2Client.getToken(code);

      // Validate tokens
      if (!tokens.access_token) {
        throw new Error("No access token received");
      }

      // Set credentials and save securely
      this.oauth2Client.setCredentials(tokens);

      // Save credentials with proper file permissions
      this.saveCredentialsSecurely({
        access_token: tokens.access_token || "",
        refresh_token: tokens.refresh_token || undefined,
        scope: tokens.scope || undefined,
        token_type: tokens.token_type || undefined,
        expiry_date: tokens.expiry_date || undefined,
      });

      // Send simple success response
      res.writeHead(200, { "Content-Type": "text/plain" });
      res.end("Authentication successful. You can close this window.");

      // Notify renderer and cleanup immediately
      if (currentWindow && !currentWindow.isDestroyed()) {
        currentWindow.webContents.send(
          "oauth-tab-completed",
          GMAIL_CONFIG.OAUTH_TAB_KEY,
        );
      }
      this.cleanupOAuthFlow(viewManager);

      logger.info("[GmailAuth] Authentication completed successfully");
    } catch (error) {
      logger.error("[GmailAuth] Token exchange failed:", error);
      this.sendErrorResponse(res, "Token exchange failed");
      this.cleanupOAuthFlow(viewManager);
      throw error;
    }
  }

  /** Save credentials with secure file permissions */
  private saveCredentialsSecurely(tokens: GmailTokens): void {
    try {
      // Ensure config directory exists with proper permissions
      if (!fs.existsSync(CONFIG_DIR)) {
        fs.mkdirSync(CONFIG_DIR, {
          recursive: true,
          mode: GMAIL_CONFIG.FILE_PERMISSIONS.CONFIG_DIR,
        });
      }

      // Save credentials with restricted permissions (readable only by user)
      const credentialsJson = JSON.stringify(tokens, null, 2);
      fs.writeFileSync(CREDENTIALS_PATH, credentialsJson, {
        mode: GMAIL_CONFIG.FILE_PERMISSIONS.CREDENTIALS_FILE,
      });
    } catch (error) {
      logger.error("[GmailAuth] Failed to save credentials:", error);
      throw error;
    }
  }

  /** Send error response */
  private sendErrorResponse(res: http.ServerResponse, message: string): void {
    res.writeHead(400, { "Content-Type": "text/plain" });
    res.end(`Authentication failed: ${message}`);
  }

  /** Clean up OAuth flow resources */
  private cleanupOAuthFlow(viewManager?: ViewManagerState): void {
    try {
      // Reset OAuth state
      this.isOAuthInProgress = false;

      // Clear OAuth timeout
      if (this.oauthTimeout) {
        clearTimeout(this.oauthTimeout);
        this.oauthTimeout = null;
      }

      // Clean up OAuth browser view
      if (this.authView) {
        try {
          if (!this.authView.webContents.isDestroyed()) {
<<<<<<< HEAD
            try {
              this.authView.webContents.removeAllListeners();
              this.authView.webContents.destroy();
            } catch (error) {
              logger.warn(
                "[GmailAuth] WebContents already destroyed during cleanup:",
                error,
              );
            }
=======
            this.authView.webContents.removeAllListeners();
            this.authView.webContents.destroy();
>>>>>>> f9f20397
          }

          // Only perform viewManager-dependent operations if viewManager is available
          if (viewManager) {
            viewManager.mainWindow.contentView.removeChildView(this.authView);
            viewManager.browserViews.delete(GMAIL_CONFIG.OAUTH_TAB_KEY);

            // Restore previous active view using stored state
            const windowId = viewManager.mainWindow.id.toString();
            const oauthState = this.activeOAuthFlows.get(windowId);

            if (
              viewManager.activeViewKey === GMAIL_CONFIG.OAUTH_TAB_KEY &&
              oauthState
            ) {
              viewManager.activeViewKey = oauthState.previousActiveViewKey;

              // Show the previous active view if it exists
              if (oauthState.previousActiveViewKey) {
                const previousView = viewManager.browserViews.get(
                  oauthState.previousActiveViewKey,
                );
                if (previousView) {
                  previousView.setVisible(true);
                  viewManager.updateBounds();
                }
              }
            }
          }
        } catch (error) {
          logger.error("[GmailAuth] Error cleaning up OAuth view:", error);
        } finally {
          this.authView = null;
        }
      }

      // Always clear all stored OAuth flow states
      this.activeOAuthFlows.clear();

      // Clean up callback server
      this.stopCallbackServer();
    } catch (error) {
      logger.error("[GmailAuth] Error during OAuth cleanup:", error);
    }
  }

  /** Stop callback server */
  private stopCallbackServer(): void {
    if (this.server) {
      try {
        this.server.close();
        this.server = null;
      } catch (error) {
        logger.error("[GmailAuth] Error stopping callback server:", error);
      }
    }
  }

  /** Clear stored credentials and revoke tokens */
  async clearAuth(): Promise<GmailClearResult> {
    try {
      // Clean up any ongoing OAuth flow
      this.cleanupOAuthFlow();

      // Revoke tokens with Google before local cleanup
      if (fs.existsSync(CREDENTIALS_PATH)) {
        try {
          const credentialsContent = fs.readFileSync(CREDENTIALS_PATH, "utf8");
          const credentials = JSON.parse(credentialsContent);

          // Revoke tokens with Google for security
          if (credentials.access_token || credentials.refresh_token) {
            const tokenToRevoke =
              credentials.refresh_token || credentials.access_token;

            const revokeUrl = `https://oauth2.googleapis.com/revoke?token=${encodeURIComponent(tokenToRevoke)}`;
            const response = await fetch(revokeUrl, {
              method: "POST",
              headers: {
                "Content-Type": "application/x-www-form-urlencoded",
              },
            });

            if (response.ok) {
              logger.info("[GmailAuth] Successfully revoked Gmail OAuth token");
            } else {
              logger.warn(
                `[GmailAuth] Token revocation returned status ${response.status}`,
              );
            }
          }
        } catch (revokeError) {
          logger.error("[GmailAuth] Error revoking token:", revokeError);
          // Continue with local cleanup even if revocation fails
        }

        // Remove local credentials file
        fs.unlinkSync(CREDENTIALS_PATH);
      }

      // Clear OAuth client and revoke credentials
      if (this.oauth2Client) {
        try {
          await this.oauth2Client.revokeCredentials();
        } catch (error) {
          logger.warn(
            "[GmailAuth] Error revoking OAuth client credentials:",
            error,
          );
        }
        this.oauth2Client = null;
      }

      logger.info("[GmailAuth] Authentication cleared successfully");
      return { success: true };
    } catch (error) {
      logger.error("[GmailAuth] Clear auth failed:", error);
      return {
        success: false,
        error: error instanceof Error ? error.message : "Unknown error",
      };
    }
  }

  /** Get authenticated Gmail API client */
  async getGmailClient(): Promise<any> {
    if (!this.oauth2Client) {
      await this.initializeOAuthClient();
    }

    if (!this.oauth2Client) {
      throw new Error("OAuth client not initialized");
    }

    return google.gmail({ version: "v1", auth: this.oauth2Client });
  }

  /** Get OAuth2 client for other services */
  getOAuth2Client(): OAuth2Client | null {
    return this.oauth2Client;
  }

  /** Public cleanup method for external use (e.g., process handlers) */
  cleanup(): void {
    // Call private cleanup without viewManager for graceful shutdown
    this.cleanupOAuthFlow();
  }
}

// Export singleton instance
export const gmailOAuthService = new GmailOAuthService();

// Clean up OAuth flow on app quit for security
process.on("before-quit", () => {
  gmailOAuthService.cleanup();
});

process.on("window-all-closed", () => {
  gmailOAuthService.cleanup();
});<|MERGE_RESOLUTION|>--- conflicted
+++ resolved
@@ -191,7 +191,6 @@
 
       // Start secure callback server
       await this.startSecureCallbackServer(viewManager, currentWindow);
-<<<<<<< HEAD
 
       // Create secure OAuth browser view
       this.createOAuthView(authUrl, viewManager);
@@ -201,19 +200,7 @@
         logger.warn("[GmailAuth] OAuth flow timed out");
         this.cleanupOAuthFlow(viewManager);
       }, GMAIL_CONFIG.AUTH_TIMEOUT_MS);
-
-=======
-
-      // Create secure OAuth browser view
-      this.createOAuthView(authUrl, viewManager);
-
-      // Set OAuth timeout
-      this.oauthTimeout = setTimeout(() => {
-        logger.warn("[GmailAuth] OAuth flow timed out");
-        this.cleanupOAuthFlow(viewManager);
-      }, GMAIL_CONFIG.AUTH_TIMEOUT_MS);
-
->>>>>>> f9f20397
+      
       logger.info("[GmailAuth] OAuth flow initiated successfully");
       return {
         success: true,
@@ -237,7 +224,6 @@
       webPreferences: {
         contextIsolation: true,
         nodeIntegration: false,
-<<<<<<< HEAD
         sandbox: true, // Re-enable sandbox for security
         webSecurity: true, // Re-enable web security
         allowRunningInsecureContent: false,
@@ -248,11 +234,6 @@
         // Disable features not needed for OAuth
         webgl: false,
         plugins: false,
-=======
-        sandbox: false, // Allow Google OAuth to work properly
-        webSecurity: false, // Temporarily disable for OAuth flow
-        allowRunningInsecureContent: false,
->>>>>>> f9f20397
       },
     });
 
@@ -276,7 +257,6 @@
       view.setBounds(bounds);
     }
 
-<<<<<<< HEAD
     // Configure session permissions specifically for OAuth
     const session = view.webContents.session;
 
@@ -304,8 +284,6 @@
       },
     );
 
-=======
->>>>>>> f9f20397
     return view;
   }
 
@@ -363,7 +341,6 @@
         },
       );
 
-<<<<<<< HEAD
       // Handle navigation errors gracefully - don't block OAuth for expected errors
       this.authView.webContents.on(
         "did-fail-load",
@@ -374,14 +351,6 @@
           const ignorableErrors = [-30, -3];
 
           if (!ignorableErrors.includes(errorCode)) {
-=======
-      // Handle navigation errors gracefully - don't block OAuth for CSP errors
-      this.authView.webContents.on(
-        "did-fail-load",
-        (_event, errorCode, errorDescription, validatedURL) => {
-          // CSP errors (-30) are common with Google OAuth and usually don't prevent the flow
-          if (errorCode !== -30) {
->>>>>>> f9f20397
             logger.warn(
               `[GmailAuth] Navigation failed: ${errorDescription} (${errorCode}) for ${validatedURL}`,
             );
@@ -392,7 +361,6 @@
       // Add certificate error handling for OAuth
       this.authView.webContents.on(
         "certificate-error",
-<<<<<<< HEAD
         (event, url, error, certificate, callback) => {
           // Validate Google OAuth certificates more strictly
           if (url.includes("google.com") || url.includes("googleapis.com")) {
@@ -407,11 +375,6 @@
 
             // Additional validation could be implemented here
             // For now, we'll allow Google certificates but log the issue
-=======
-        (event, url, _error, _certificate, callback) => {
-          // Allow Google OAuth certificates
-          if (url.includes("google.com") || url.includes("googleapis.com")) {
->>>>>>> f9f20397
             event.preventDefault();
             callback(true);
           } else {
@@ -424,7 +387,6 @@
       throw error;
     }
   }
-<<<<<<< HEAD
 
   /** Start callback server for OAuth flow */
   private async startSecureCallbackServer(
@@ -446,36 +408,10 @@
         res.end("Not found");
         return;
       }
-
-=======
-
-  /** Start callback server for OAuth flow */
-  private async startSecureCallbackServer(
-    viewManager: ViewManagerState,
-    currentWindow?: BrowserWindow,
-  ): Promise<void> {
-    // Check if server is already running
-    if (this.server && this.server.listening) {
-      return;
-    }
-
-    this.server = http.createServer();
-
-    // Set up request handler before starting the server
-    this.server.on("request", async (req, res) => {
-      // Security: Only accept OAuth callback requests
-      if (!req.url?.startsWith("/oauth2callback")) {
-        res.writeHead(404, { "Content-Type": "text/plain" });
-        res.end("Not found");
-        return;
-      }
-
->>>>>>> f9f20397
       try {
         const url = new URL(req.url, GMAIL_CONFIG.REDIRECT_URI);
         const code = url.searchParams.get("code");
         const error = url.searchParams.get("error");
-<<<<<<< HEAD
 
         // Handle OAuth errors
         if (error) {
@@ -485,17 +421,6 @@
           return;
         }
 
-=======
-
-        // Handle OAuth errors
-        if (error) {
-          logger.error("[GmailAuth] OAuth error:", error);
-          this.sendErrorResponse(res, `Authentication error: ${error}`);
-          this.cleanupOAuthFlow(viewManager);
-          return;
-        }
-
->>>>>>> f9f20397
         // Validate authorization code
         if (!code) {
           logger.error("[GmailAuth] No authorization code received");
@@ -644,7 +569,7 @@
       if (this.authView) {
         try {
           if (!this.authView.webContents.isDestroyed()) {
-<<<<<<< HEAD
+
             try {
               this.authView.webContents.removeAllListeners();
               this.authView.webContents.destroy();
@@ -654,10 +579,6 @@
                 error,
               );
             }
-=======
-            this.authView.webContents.removeAllListeners();
-            this.authView.webContents.destroy();
->>>>>>> f9f20397
           }
 
           // Only perform viewManager-dependent operations if viewManager is available
