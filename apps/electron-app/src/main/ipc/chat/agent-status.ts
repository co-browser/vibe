--- conflicted
+++ resolved
@@ -36,7 +36,6 @@
     const agentService = getAgentService();
 
     if (!agentService) {
-<<<<<<< HEAD
       // Check if we have an API key available
       const hasApiKey = !!(await getSetting("openaiApiKey"));
 
@@ -69,13 +68,6 @@
       isHealthy: serviceStatus.isHealthy && hasApiKey,
       lastActivity: serviceStatus.lastActivity,
     };
-=======
-      return false;
-    }
-
-    const serviceStatus = agentService.getStatus();
-    return serviceStatus.ready;
->>>>>>> 3da3e5c8
   } catch (error) {
     logger.error("Error getting agent status:", error);
     return false;
