{
  "name": "vibe",
  "version": "0.1.2",
  "description": "vibe - AI-powered browser automation and management tool",
  "main": "./out/main/index.js",
  "author": "CoBrowser Team",
  "homepage": "https://github.com/co-browser/vibe",
  "scripts": {
    "format": "prettier --write src/**",
    "format:check": "prettier --check src/**",
    "lint": "eslint --cache .",
    "typecheck:node": "tsc --noEmit -p tsconfig.node.json --composite false",
    "typecheck:web": "tsc --noEmit -p tsconfig.web.json --composite false",
    "typecheck": "npm run typecheck:node && npm run typecheck:web",
    "start": "electron-vite preview",
    "dev": "electron-vite dev",
    "build": "npm run typecheck && electron-vite build",
    "build:unpack": "npm run build && electron-builder --dir",
    "build:win": "npm run build && electron-builder --win",
    "build:mac": "DEBUG=electron-* electron-vite build && electron-builder --mac",
    "build:linux": "electron-vite build && electron-builder --linux",
    "clean": "rm -rf dist out .eslintcache",
    "dist": "electron-vite build && electron-builder --publish never",
    "postinstall": "electron-builder install-app-deps && electron-rebuild"
  },
  "dependencies": {
    "@ai-sdk/react": "^1.2.12",
    "@ant-design/icons": "^6.0.0",
    "@electron-toolkit/preload": "^3.0.1",
    "@electron-toolkit/utils": "^4.0.0",
    "@modelcontextprotocol/sdk": "1.11.0",
<<<<<<< HEAD
    "@napi-rs/keyring": "^1.1.8",
=======
    "@privy-io/react-auth": "^2.16.0",
>>>>>>> 4b0ab5ec
    "@radix-ui/react-collapsible": "^1.1.11",
    "@radix-ui/react-scroll-area": "^1.2.8",
    "@radix-ui/react-separator": "^1.1.7",
    "@radix-ui/react-slot": "^1.2.2",
    "@sentry/electron": "^6.7.0",
    "@sentry/react": "^6.19.7",
    "@sinm/react-chrome-tabs": "^2.5.2",
    "@vibe/agent-core": "workspace:*",
    "@vibe/shared-types": "workspace:*",
    "@vibe/tab-extraction-core": "workspace:*",
    "ai": "^4.3.16",
    "antd": "^5.24.9",
    "builder-util-runtime": "^9.3.1",
    "class-variance-authority": "^0.7.1",
    "classnames": "^2.5.1",
    "clsx": "^2.1.1",
    "dotenv": "^16.5.0",
    "electron-log": "^5.4.0",
    "electron-store": "^8.1.0",
    "electron-updater": "^6.6.2",
    "framer-motion": "^12.12.1",
    "fs-extra": "^11.2.0",
    "google-auth-library": "^9.15.1",
    "googleapis": "^148.0.0",
    "idb": "^8.0.3",
    "lucide-react": "^0.511.0",
    "react-markdown": "^10.1.0",
    "remark-gfm": "^4.0.1",
    "sqlite3": "^5.1.7",
    "tailwind-merge": "^3.2.0",
    "zustand": "^5.0.4"
  },
  "devDependencies": {
    "@electron-toolkit/eslint-config-prettier": "^3.0.0",
    "@electron-toolkit/eslint-config-ts": "^3.0.0",
    "@electron-toolkit/tsconfig": "^1.0.1",
    "@electron/notarize": "^3.0.1",
    "@electron/rebuild": "^4.0.1",
    "@sentry/vite-plugin": "^3.5.0",
    "@types/node": "^22.15.8",
    "@types/react": "^19.1.1",
    "@types/react-dom": "^19.1.2",
    "@vitejs/plugin-react": "^4.3.4",
    "autoprefixer": "^10.4.21",
    "electron": "^35.1.5",
    "electron-builder": "^26.0.17",
    "electron-vite": "^3.1.0",
    "eslint": "^9.24.0",
    "eslint-plugin-react": "^7.37.5",
    "eslint-plugin-react-hooks": "^5.2.0",
    "eslint-plugin-react-refresh": "^0.4.19",
    "husky": "^9.1.7",
    "prettier": "^3.5.3",
    "react": "^19.1.0",
    "react-dom": "^19.1.0",
    "tailwindcss": "^3.0.0",
    "tailwindcss-animate": "^1.0.7",
    "typescript": "^5.8.3",
    "vite": "^6.2.6"
  }
}<|MERGE_RESOLUTION|>--- conflicted
+++ resolved
@@ -29,11 +29,8 @@
     "@electron-toolkit/preload": "^3.0.1",
     "@electron-toolkit/utils": "^4.0.0",
     "@modelcontextprotocol/sdk": "1.11.0",
-<<<<<<< HEAD
     "@napi-rs/keyring": "^1.1.8",
-=======
     "@privy-io/react-auth": "^2.16.0",
->>>>>>> 4b0ab5ec
     "@radix-ui/react-collapsible": "^1.1.11",
     "@radix-ui/react-scroll-area": "^1.2.8",
     "@radix-ui/react-separator": "^1.1.7",
