/**
 * Constants shared across the Vibe application
 */

/**
<<<<<<< HEAD
=======
 * Application Configuration
 * Public configuration values that are safe to expose in client code.
 * Do NOT put sensitive secrets here - only public identifiers.
 */
export const APP_CONFIG = {
  // Authentication
  PRIVY_APP_ID: "cmcar624m02fhla0mymqxwdwy",

  // Analytics (if needed in future)
  // ANALYTICS_ID: 'your-analytics-id',

  // Public API endpoints
  // API_BASE_URL: 'https://api.example.com',

  // Feature flags
  // ENABLE_FEATURE_X: true,
} as const;

/**
>>>>>>> 70847eec
 * IPC Event Channel Names
 * Centralized definition for type-safe IPC communication
 */
export const IPC_EVENTS = {
  CHAT_PANEL: {
    SYNC_STATE: "sync-chat-panel-state",
    VISIBILITY_CHANGED: "chat-area-visibility-changed",
    RECOVER: "recover-chat-panel",
    TOGGLE: "toggle-custom-chat-area",
  },
  CHAT: {
    SEND_MESSAGE: "chat:send-message",
    MESSAGE: "chat:message",
    GET_HISTORY: "chat:get-history",
    CLEAR_HISTORY: "chat:clear-history",
    GET_AGENT_STATUS: "chat:get-agent-status",
    INITIALIZE_AGENT: "chat:initialize-agent",
  },
  INTERFACE: {
    GET_CHAT_PANEL_STATE: "interface:get-chat-panel-state",
    SET_CHAT_PANEL_WIDTH: "interface:set-chat-panel-width",
    RECOVER_CHAT_PANEL: "interface:recover-chat-panel",
<<<<<<< HEAD
    OMNIBOX_SUGGESTIONS_VISIBILITY: "interface:omnibox-suggestions-visibility",
=======
>>>>>>> 70847eec
  },
} as const;

/**
 * Chat Panel Recovery System Configuration
 * Used by both main process (recovery triggers) and renderer process (debouncing)
 */
export const CHAT_PANEL_RECOVERY = {
  DEBOUNCE_MS: 200,
  HEALTH_CHECK_INTERVAL_MS: 3000,
  RECOVERY_OVERLAY_MS: 150,
  POWER_SAVE_BLOCKER: false,
  FOCUS_DELAY_MS: 500,
} as const;

/**
 * Chat panel configuration - Fixed width approach
 * Used by both main process (ViewManager) and renderer process (BrowserUI)
 */
export const CHAT_PANEL = {
  DEFAULT_WIDTH: 400,
  MIN_WIDTH: 300,
  MAX_WIDTH: 600,
} as const;

export const UPDATER = {
  FEED_URL: "https://storage.googleapis.com/vibe-update/",
  AUTOUPDATE: true,
};
/**
 * Browser chrome heights (Fixed in window/layout improvements)
 * Critical for proper view positioning - ViewManager uses TOTAL_CHROME_HEIGHT
 */
export const BROWSER_CHROME = {
  TAB_BAR_HEIGHT: 41,
  NAVIGATION_BAR_HEIGHT: 48,
  get TOTAL_CHROME_HEIGHT() {
    return this.TAB_BAR_HEIGHT + this.NAVIGATION_BAR_HEIGHT; // 89px
  },
} as const;

/**
 * Window management configuration (Simplified window creation approach)
 */
export const WINDOW_CONFIG = {
  // Default window size
  DEFAULT_WIDTH: 1280,
  DEFAULT_HEIGHT: 720,

  // Window behavior
  AUTO_MAXIMIZE: true,
  TRANSPARENT: false,
  FRAME: true,

  // Background color for better startup appearance
  BACKGROUND_COLOR: "#ffffff",

  // Minimum window constraints
  MIN_WIDTH: 800,
  MIN_HEIGHT: 600,

  // macOS traffic light positioning
  TRAFFIC_LIGHT_POSITION: { x: 22, y: 22 },
} as const;

/**
 * Tab management configuration
 */
export const TAB_CONFIG = {
  // Sleep management
  SLEEP_MODE_URL: "about:blank?sleep=true",
  SLEEP_THRESHOLD_MS: 30 * 60 * 1000, // 30 minutes
  ARCHIVE_THRESHOLD_MS: 24 * 60 * 60 * 1000, // 24 hours
  CLEANUP_INTERVAL_MS: 60 * 1000, // 1 minute
  MAX_TABS_TO_SLEEP_ON_MEMORY_PRESSURE: 3,

  // Position management
  DEFAULT_POSITION: 0,
  POSITION_INCREMENT: 0.5, // For temporary fractional positioning

  // State updates
  UPDATE_DEBOUNCE_MS: 100,
  MAINTENANCE_LOG_INTERVAL: 4, // Log every 4th maintenance cycle
} as const;

// Backward compatibility
export const TAB_SLEEP_CONFIG = TAB_CONFIG;

// Default window size
export const DEFAULT_WINDOW_WIDTH = 1280;

/**
 * Glassmorphism UI configuration
 * Shared between main process (ViewManager) and renderer process (CSS)
 */
export const GLASSMORPHISM_CONFIG = {
  // Border padding for glassmorphism effect (must match CSS padding)
  PADDING: 8,
  // Border radius for rounded corners (WebContentsView and CSS)
  BORDER_RADIUS: 8,
} as const;

/**
 * Memory + RAG configuration - removed legacy single-server approach
 * Now handled by multi-server MCP configuration in factory.ts
<<<<<<< HEAD
 */

/**
 * Gmail OAuth configuration
 */
=======
 */

/**
 * Gmail OAuth configuration
 */
>>>>>>> 70847eec
export const GMAIL_CONFIG = {
  // OAuth configuration
  REDIRECT_URI: "http://127.0.0.1:3000/oauth2callback",
  CALLBACK_PORT: 3000,
  CALLBACK_HOST: "127.0.0.1",

  // Scopes
  SCOPES: {
    MODIFY: "https://www.googleapis.com/auth/gmail.modify",
    READONLY: "https://www.googleapis.com/auth/gmail.readonly",
    SEND: "https://www.googleapis.com/auth/gmail.send",
  },

  // File paths
  // Note: CONFIG_DIR_NAME is a relative path that should be joined with the user's home directory
  // Example usage: path.join(os.homedir(), GMAIL_CONFIG.CONFIG_DIR_NAME)
  CONFIG_DIR_NAME: ".gmail-mcp",
  OAUTH_KEYS_FILE: "gcp-oauth.keys.json",
  CREDENTIALS_FILE: "credentials.json",

  // Security settings
  FILE_PERMISSIONS: {
    CONFIG_DIR: 0o700,
    CREDENTIALS_FILE: 0o600,
  },

  // Timeouts and retries
  AUTH_TIMEOUT_MS: 5 * 60 * 1000, // 5 minutes
  TOKEN_REFRESH_BUFFER_MS: 5 * 60 * 1000, // Refresh 5 minutes before expiry

  // UI assets
  FAVICON_URL: "https://ssl.gstatic.com/ui/v1/icons/mail/rfr/gmail.ico",

  // Tab key for OAuth flow
  OAUTH_TAB_KEY: "oauth-gmail",
} as const;

/**
 * Main process specific configuration
 */
export const MAIN_PROCESS_CONFIG = {
  // Port for Chrome DevTools Protocol debugging
  REMOTE_DEBUGGING_PORT: 9223,

  // Main window configuration
  MAIN_WINDOW: {
    HEADER_HEIGHT: 85, // Height of TabBar + NavigationBar (legacy reference)
    TITLE_BAR_OVERLAY: {
      COLOR: "#1f2937",
      SYMBOL_COLOR: "#ffffff",
      HEIGHT: 40,
    },
  },

  // Memory monitoring thresholds
  MEMORY_THRESHOLDS: {
    CHECK_INTERVAL: 1000 * 60 * 5, // 5 minutes
    HIGH_MEMORY: 500 * 1024 * 1024, // 500 MB
  },
} as const;<|MERGE_RESOLUTION|>--- conflicted
+++ resolved
@@ -3,8 +3,6 @@
  */
 
 /**
-<<<<<<< HEAD
-=======
  * Application Configuration
  * Public configuration values that are safe to expose in client code.
  * Do NOT put sensitive secrets here - only public identifiers.
@@ -24,7 +22,6 @@
 } as const;
 
 /**
->>>>>>> 70847eec
  * IPC Event Channel Names
  * Centralized definition for type-safe IPC communication
  */
@@ -47,10 +44,6 @@
     GET_CHAT_PANEL_STATE: "interface:get-chat-panel-state",
     SET_CHAT_PANEL_WIDTH: "interface:set-chat-panel-width",
     RECOVER_CHAT_PANEL: "interface:recover-chat-panel",
-<<<<<<< HEAD
-    OMNIBOX_SUGGESTIONS_VISIBILITY: "interface:omnibox-suggestions-visibility",
-=======
->>>>>>> 70847eec
   },
 } as const;
 
@@ -156,19 +149,11 @@
 /**
  * Memory + RAG configuration - removed legacy single-server approach
  * Now handled by multi-server MCP configuration in factory.ts
-<<<<<<< HEAD
  */
 
 /**
  * Gmail OAuth configuration
  */
-=======
- */
-
-/**
- * Gmail OAuth configuration
- */
->>>>>>> 70847eec
 export const GMAIL_CONFIG = {
   // OAuth configuration
   REDIRECT_URI: "http://127.0.0.1:3000/oauth2callback",
