import { initTRPC, TRPCError } from "@trpc/server";
import { CreateHTTPContextOptions } from "@trpc/server/adapters/standalone";

/** Per-request context (add more fields whenever you need them) */
export const createContext = ({ req, res }: CreateHTTPContextOptions) => ({
  req,
  res,
});
export type Context = Awaited<ReturnType<typeof createContext>>;

/** tRPC factory bound to our context */
export const t = initTRPC.context<typeof createContext>().create();

/** Minimal error logger */
export function onTrpcError({ error }: { error: TRPCError }) {
<<<<<<< HEAD
   
=======
>>>>>>> e80807b5
  console.error("[tRPC]", error.code, error.message);
}<|MERGE_RESOLUTION|>--- conflicted
+++ resolved
@@ -13,9 +13,5 @@
 
 /** Minimal error logger */
 export function onTrpcError({ error }: { error: TRPCError }) {
-<<<<<<< HEAD
-   
-=======
->>>>>>> e80807b5
   console.error("[tRPC]", error.code, error.message);
 }