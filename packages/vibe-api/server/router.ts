--- conflicted
+++ resolved
@@ -1,12 +1,10 @@
 // src/router.ts
+import { initTRPC } from "@trpc/server";
 import { z } from "zod";
-<<<<<<< HEAD
-import { t } from "./trpc";
-=======
 import * as api from "../api";
->>>>>>> e80807b5
 
 // Basic tRPC setup -----------------------------------------------------------
+const t = initTRPC.create();
 const publicProcedure = t.procedure;
 
 // Zod schemas for input validation -------------------------------------------
@@ -142,9 +140,6 @@
       .input(z.object({ msg: z.string() }))
       .mutation(({ input }) => ({ msg: input.msg })),
   });
-<<<<<<< HEAD
-=======
 
 // Export the type for your client
-export type AppRouter = ReturnType<typeof createRouter>;
->>>>>>> e80807b5
+export type AppRouter = ReturnType<typeof createRouter>;