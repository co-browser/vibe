name: Release

on:
  push:
    branches: [main]
  pull_request:
    types: [closed]
    branches: [main]
  workflow_dispatch: # Allow manual triggers

permissions:
  contents: write
  issues: write
  pull-requests: write
  id-token: write
  packages: write
  attestations: write

concurrency:
  group: release-${{ github.ref }}
  cancel-in-progress: false

# Set global timeout following best practices
defaults:
  run:
    shell: bash

jobs:
  # Determine if a release is needed
  check-release:
    name: Check for Release
    runs-on: ubuntu-latest
    timeout-minutes: 10
    if: |
      github.event_name == 'push' && 
      !contains(github.event.head_commit.message, '[skip ci]') &&
      !contains(github.event.head_commit.message, 'chore(release)')
    outputs:
      should_release: ${{ steps.semantic-release-check.outputs.new_release_published }}
      version: ${{ steps.semantic-release-check.outputs.new_release_version }}
      notes: ${{ steps.semantic-release-check.outputs.new_release_notes }}
    steps:
      - name: Checkout
        uses: actions/checkout@11bd71901bbe5b1630ceea73d27597364c9af683 # v4.2.2
        with:
          fetch-depth: 0
<<<<<<< HEAD
          token: ${{ secrets.GITHUB_TOKEN }}

      - name: Install pnpm
        uses: pnpm/action-setup@v4
        with:
          version: 10.12.1
=======
          # Use a Personal Access Token to trigger subsequent workflows
          token: ${{ secrets.RELEASE_TOKEN || secrets.GITHUB_TOKEN }}
>>>>>>> 4e7c1465

      - name: Setup Node.js
        uses: actions/setup-node@39370e3970a6d050c480ffad4ff0ed4d3fdee5af # v4.1.0
        with:
          node-version: "20"

      - name: Cache dependencies
        uses: actions/cache@v4
        with:
          path: ~/.pnpm-store
          key: ${{ runner.os }}-pnpm-${{ hashFiles('**/pnpm-lock.yaml') }}
          restore-keys: |
            ${{ runner.os }}-pnpm-

      - name: Install pnpm
        uses: pnpm/action-setup@fe02b34f77f8bc703788d5817da081398fad5dd2 # v4.0.0
        with:
          version: 9.1.4

      - name: Install dependencies
        run: pnpm install --frozen-lockfile

      - name: Check if release is needed
        id: semantic-release-check
        uses: cycjimmy/semantic-release-action@b1b432f13acb7768e0c8efdec416d363a57546f2 # v4.1.1
        with:
          semantic_version: 24
          dry_run: true
        env:
          GITHUB_TOKEN: ${{ secrets.GITHUB_TOKEN }}

  # Create release PR when a release is needed
  create-release-pr:
    name: Create Release PR
    runs-on: ubuntu-latest
    timeout-minutes: 15
    needs: check-release
    if: needs.check-release.outputs.should_release == 'true'
    steps:
      - name: Checkout
        uses: actions/checkout@11bd71901bbe5b1630ceea73d27597364c9af683 # v4.2.2
        with:
          fetch-depth: 0
<<<<<<< HEAD
          token: ${{ secrets.GITHUB_TOKEN }}

      - name: Install pnpm
        uses: pnpm/action-setup@v4
        with:
          version: 10.12.1
=======
          token: ${{ secrets.RELEASE_TOKEN || secrets.GITHUB_TOKEN }}
>>>>>>> 4e7c1465

      - name: Setup Node.js
        uses: actions/setup-node@39370e3970a6d050c480ffad4ff0ed4d3fdee5af # v4.1.0
        with:
          node-version: "20"

      - name: Install pnpm
        uses: pnpm/action-setup@fe02b34f77f8bc703788d5817da081398fad5dd2 # v4.0.0
        with:
          version: 9.1.4

      - name: Install dependencies
        run: pnpm install --frozen-lockfile

      - name: Configure Git
        run: |
          git config user.name "github-actions[bot]"
          git config user.email "github-actions[bot]@users.noreply.github.com"

      - name: Create Release Branch
        id: create-branch
        run: |
          RELEASE_BRANCH="release/v${{ needs.check-release.outputs.version }}"
          git checkout -b "$RELEASE_BRANCH"
          echo "branch=$RELEASE_BRANCH" >> $GITHUB_OUTPUT

      - name: Generate Release Assets
        run: |
          # Create VERSION file
          echo "${{ needs.check-release.outputs.version }}" > VERSION

          # Update CHANGELOG.md with release notes
          if [[ ! -f CHANGELOG.md ]]; then
            echo "# Changelog" > CHANGELOG.md
            echo "" >> CHANGELOG.md
          fi

          # Prepend new release notes to CHANGELOG.md
          {
            echo "# Changelog"
            echo ""
            echo "## [${{ needs.check-release.outputs.version }}] - $(date '+%Y-%m-%d')"
            echo ""
            echo "${{ needs.check-release.outputs.notes }}"
            echo ""
            tail -n +3 CHANGELOG.md 2>/dev/null || true
          } > CHANGELOG.md.tmp && mv CHANGELOG.md.tmp CHANGELOG.md

      - name: Commit Release Changes
        run: |
          # Add the generated files
          git add VERSION CHANGELOG.md

          # Check if there are changes to commit
          if git diff --staged --quiet; then
            echo "No changes to commit"
            exit 1
          fi

          # Commit and push changes
          git commit -m "chore(release): prepare v${{ needs.check-release.outputs.version }} [skip ci]"
          git push origin "${{ steps.create-branch.outputs.branch }}"

      - name: Create Pull Request
        id: create-pr
        uses: peter-evans/create-pull-request@5e914681df9dc83aa4e4905692ca88beb2f9e91f # v7.0.5
        with:
          token: ${{ secrets.RELEASE_TOKEN || secrets.GITHUB_TOKEN }}
          branch: ${{ steps.create-branch.outputs.branch }}
          base: main
          title: "chore(release): v${{ needs.check-release.outputs.version }}"
          body: |
            ## 🚀 Release v${{ needs.check-release.outputs.version }}

            This PR contains the automated release changes for version **v${{ needs.check-release.outputs.version }}**.

            ### 📝 Release Notes
            ${{ needs.check-release.outputs.notes }}

            ### 📦 Changes
            - Updated `VERSION` to ${{ needs.check-release.outputs.version }}
            - Updated `CHANGELOG.md` with release notes

            ### ✅ Checklist
            - [ ] Review the changelog entries
            - [ ] Verify version bump is correct
            - [ ] Ensure all tests pass

            ---
            🤖 *This PR was automatically created by the release workflow.*
          labels: |
            release
            automated

      - name: Enable Auto-merge
        if: steps.create-pr.outputs.pull-request-number
        run: |
          gh pr merge --auto --squash "${{ steps.create-pr.outputs.pull-request-number }}"
        env:
          GH_TOKEN: ${{ secrets.RELEASE_TOKEN || secrets.GITHUB_TOKEN }}

  # Publish the release after PR is merged
  publish-release:
    name: Publish Release
    runs-on: ubuntu-latest
    timeout-minutes: 20
    if: |
      github.event_name == 'pull_request' && 
      github.event.action == 'closed' && 
      github.event.pull_request.merged == true && 
      startsWith(github.event.pull_request.head.ref, 'release/')
    outputs:
      released: ${{ steps.semantic-release.outputs.new_release_published }}
      version: ${{ steps.semantic-release.outputs.new_release_version }}
      notes: ${{ steps.semantic-release.outputs.new_release_notes }}
    steps:
      - name: Checkout
        uses: actions/checkout@11bd71901bbe5b1630ceea73d27597364c9af683 # v4.2.2
        with:
          fetch-depth: 0
<<<<<<< HEAD
          token: ${{ secrets.GITHUB_TOKEN }}

      - name: Install pnpm
        uses: pnpm/action-setup@v4
        with:
          version: 10.12.1
=======
          token: ${{ secrets.RELEASE_TOKEN || secrets.GITHUB_TOKEN }}
>>>>>>> 4e7c1465

      - name: Setup Node.js
        uses: actions/setup-node@39370e3970a6d050c480ffad4ff0ed4d3fdee5af # v4.1.0
        with:
          node-version: "20"

      - name: Install pnpm
        uses: pnpm/action-setup@fe02b34f77f8bc703788d5817da081398fad5dd2 # v4.0.0
        with:
          version: 9.1.4

      - name: Install dependencies
        run: pnpm install --frozen-lockfile

      - name: Publish Release
        id: semantic-release
        uses: cycjimmy/semantic-release-action@b1b432f13acb7768e0c8efdec416d363a57546f2 # v4.1.1
        with:
          semantic_version: 24
        env:
          GITHUB_TOKEN: ${{ secrets.RELEASE_TOKEN || secrets.GITHUB_TOKEN }}

  # Notify Discord on successful release
  notify-discord:
    name: Discord Notification
    runs-on: ubuntu-latest
    timeout-minutes: 5
    needs: publish-release
    if: |
      always() && 
      needs.publish-release.result == 'success' && 
      needs.publish-release.outputs.released == 'true'
    steps:
      - name: Send Discord Notification
        uses: Ilshidur/action-discord@0c4b27844ba47cb1c7bee539c8eead5284ce9fa9 # 0.3.2
        env:
          DISCORD_WEBHOOK: ${{ secrets.DISCORD_WEBHOOK_URL }}
        with:
          args: |
            🚀 **New Release: v${{ needs.publish-release.outputs.version }}**

            📦 **Repository:** ${{ github.repository }}
            📋 **Release Notes:** ${{ github.server_url }}/${{ github.repository }}/releases/tag/v${{ needs.publish-release.outputs.version }}

            ✨ **Highlights:**
            ${{ needs.publish-release.outputs.notes }}

            ---
            [View Release](${{ github.server_url }}/${{ github.repository }}/releases/tag/v${{ needs.publish-release.outputs.version }}) | [View Changelog](${{ github.server_url }}/${{ github.repository }}/blob/main/CHANGELOG.md)<|MERGE_RESOLUTION|>--- conflicted
+++ resolved
@@ -44,17 +44,8 @@
         uses: actions/checkout@11bd71901bbe5b1630ceea73d27597364c9af683 # v4.2.2
         with:
           fetch-depth: 0
-<<<<<<< HEAD
-          token: ${{ secrets.GITHUB_TOKEN }}
-
-      - name: Install pnpm
-        uses: pnpm/action-setup@v4
-        with:
-          version: 10.12.1
-=======
           # Use a Personal Access Token to trigger subsequent workflows
           token: ${{ secrets.RELEASE_TOKEN || secrets.GITHUB_TOKEN }}
->>>>>>> 4e7c1465
 
       - name: Setup Node.js
         uses: actions/setup-node@39370e3970a6d050c480ffad4ff0ed4d3fdee5af # v4.1.0
@@ -72,7 +63,7 @@
       - name: Install pnpm
         uses: pnpm/action-setup@fe02b34f77f8bc703788d5817da081398fad5dd2 # v4.0.0
         with:
-          version: 9.1.4
+          version: 10.12.1
 
       - name: Install dependencies
         run: pnpm install --frozen-lockfile
@@ -98,16 +89,7 @@
         uses: actions/checkout@11bd71901bbe5b1630ceea73d27597364c9af683 # v4.2.2
         with:
           fetch-depth: 0
-<<<<<<< HEAD
-          token: ${{ secrets.GITHUB_TOKEN }}
-
-      - name: Install pnpm
-        uses: pnpm/action-setup@v4
-        with:
-          version: 10.12.1
-=======
-          token: ${{ secrets.RELEASE_TOKEN || secrets.GITHUB_TOKEN }}
->>>>>>> 4e7c1465
+          token: ${{ secrets.RELEASE_TOKEN || secrets.GITHUB_TOKEN }}
 
       - name: Setup Node.js
         uses: actions/setup-node@39370e3970a6d050c480ffad4ff0ed4d3fdee5af # v4.1.0
@@ -117,7 +99,7 @@
       - name: Install pnpm
         uses: pnpm/action-setup@fe02b34f77f8bc703788d5817da081398fad5dd2 # v4.0.0
         with:
-          version: 9.1.4
+          version: 10.12.1
 
       - name: Install dependencies
         run: pnpm install --frozen-lockfile
@@ -228,16 +210,7 @@
         uses: actions/checkout@11bd71901bbe5b1630ceea73d27597364c9af683 # v4.2.2
         with:
           fetch-depth: 0
-<<<<<<< HEAD
-          token: ${{ secrets.GITHUB_TOKEN }}
-
-      - name: Install pnpm
-        uses: pnpm/action-setup@v4
-        with:
-          version: 10.12.1
-=======
-          token: ${{ secrets.RELEASE_TOKEN || secrets.GITHUB_TOKEN }}
->>>>>>> 4e7c1465
+          token: ${{ secrets.RELEASE_TOKEN || secrets.GITHUB_TOKEN }}
 
       - name: Setup Node.js
         uses: actions/setup-node@39370e3970a6d050c480ffad4ff0ed4d3fdee5af # v4.1.0
@@ -247,7 +220,7 @@
       - name: Install pnpm
         uses: pnpm/action-setup@fe02b34f77f8bc703788d5817da081398fad5dd2 # v4.0.0
         with:
-          version: 9.1.4
+          version: 10.12.1
 
       - name: Install dependencies
         run: pnpm install --frozen-lockfile
